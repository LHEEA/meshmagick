#!/usr/bin/env python
# -*- coding: utf-8 -*-
# PYTHON_ARGCOMPLETE_OK

# Python module to manipulate 2D meshes for hydrodynamics purposes
# TODO: Change the following docstring as it is no more up to date
"""
This module contains utility function to manipulate, load, save and
convert surface mesh files used by the hydrodynamics community.
Two numpy arrays are manipulated in this module : vertices and faces.
vertices is the array of nodes coordinates. It is an array of shape (nv, 3) where
nv is the number of nodes in the mesh.
faces is the array of cell connectivities. It is an array of shape (nf, 4) where
nf is the number of cells in the mesh. Not that it has 4 columns as we consider
flat polygonal cells up to 4 edges (quads). Triangles are obtained by repeating
the first node at the end of the cell node ID list.

IMPORTANT NOTE:
IDs of _vertices are internally idexed from 0 in meshmagick. However, several mesh
file format use indexing starting at 1. This different convention might be transparent
to user and 1-indexing may not be present outside the I/O functions
"""

""" Pour activer l'aucompletion meshmagick:
installer argcomplete (conda install argcomplete)
Activer la completion globale:
    activate-global-python-argcomplete --dest=/home/<username>/
Ca installe un fichier /home/<username>/python-argcomplete
qu'il faut sourcer dans le .bashrc soit ajotuer la ligne suivante dans le bashrc:
    source /home/<username>/python-argcomplete
L'autocompletion devrait etre maintenant active pour meshmagick
"""

# TODO: move meshmagick.py at the root level of the project ?

import os, sys
from datetime import datetime
from time import strftime
import argparse

from meshmagick.mesh import *
from meshmagick import mmio
from meshmagick.mesh_clipper import MeshClipper
from meshmagick import hydrostatics as hs

from meshmagick import densities
from meshmagick import __version__

__year__ = datetime.now().year

__author__ = "Francois Rongere"
__copyright__ = "Copyright 2014-%u, Ecole Centrale de Nantes / D-ICE Engineering" % __year__
__credits__ = "Francois Rongere"
__licence__ = "GPLv3"
__maintainer__ = "Francois Rongere"
__email__ = "Francois.Rongere@dice-engineering.com"

__all__ = ['main']


def list_medium():
    return ', '.join(densities.list_medium())


# =======================================================================
#                         COMMAND LINE USAGE
# =======================================================================


try:
    import argcomplete
    has_argcomplete = True
except:
    has_argcomplete = False

parser = argparse.ArgumentParser(
    description="""  --  MESHMAGICK --
                A python module and a command line utility to manipulate meshes from
                different format used in hydrodynamics as well as for visualization.

                The formats currently supported by meshmagick are :

                +-----------+------------+-----------------+----------------------+
                | File      | R: Reading | Software        | Keywords             |
                | extension | W: writing |                 |                      |
                +===========+============+=================+======================+
                |   .mar    |    R/W     | NEMOH [#f1]_    | nemoh, mar           |
                +-----------+------------+-----------------+----------------------+
                |   .nem    |    R       | NEMOH [#f1]_    | nemoh_mesh, nem      |
                +-----------+------------+-----------------+----------------------+
                |   .gdf    |    R/W     | WAMIT [#f2]_    | wamit, gdf           |
                +-----------+------------+-----------------+----------------------+
                |   .inp    |    R       | DIODORE [#f3]_  | diodore-inp, inp     |
                +-----------+------------+-----------------+----------------------+
                |   .DAT    |    W       | DIODORE [#f3]_  | diodore-dat          |
                +-----------+------------+-----------------+----------------------+
                |   .hst    |    R/W     | HYDROSTAR [#f4]_| hydrostar, hst       |
                +-----------+------------+-----------------+----------------------+
                |   .nat    |    R/W     |    -            | natural, nat         |
                +-----------+------------+-----------------+----------------------+
                |   .msh    |    R       | GMSH [#f5]_     | gmsh, msh            |
                +-----------+------------+-----------------+----------------------+
                |   .rad    |    R       | RADIOSS         | rad, radioss         |
                +-----------+------------+-----------------+----------------------+
                |   .stl    |    R/W     |    -            | stl                  |
                +-----------+------------+-----------------+----------------------+
                |   .vtu    |    R/W     | PARAVIEW [#f6]_ | vtu                  |
                +-----------+------------+-----------------+----------------------+
                |   .vtp    |    R/W     | PARAVIEW [#f6]_ | vtp                  |
                +-----------+------------+-----------------+----------------------+
                |   .vtk    |    R/W     | PARAVIEW [#f6]_ | paraview-legacy, vtk |
                +-----------+------------+-----------------+----------------------+
                |   .tec    |    R/W     | TECPLOT [#f7]_  | tecplot, tec         |
                +-----------+------------+-----------------+----------------------+
                |   .med    |    R       | SALOME [#f8]_   | med, salome          |
                +-----------+------------+-----------------+----------------------+
                |   .obj    |    R       | WAVEFRONT       | obj                  |
                +-----------+------------+-----------------+----------------------+

                By default, Meshmagick uses the filename extensions to choose the
                appropriate reader/writer. This behaviour might be bypassed using the
                -ifmt and -ofmt optional arguments. When using these options, keywords
                defined in the table above must be used as format identifiers.

                .. rubric:: Footnotes

                .. [#f1] NEMOH is an open source BEM Software for seakeeping developped at
                         Ecole Centrale de Nantes (LHHEA)
                .. [#f2] WAMIT is a BEM Software for seakeeping developped by WAMIT, Inc.
                .. [#f3] DIODORE is a BEM Software for seakeeping developped by PRINCIPIA
                .. [#f4] HYDROSTAR is a BEM Software for seakeeping developped by
                         BUREAU VERITAS
                .. [#f5] GMSH is an open source meshing software developped by C. Geuzaine
                         and J.-_faces. Remacle
                .. [#f6] PARAVIEW is an open source visualization software developped by
                         Kitware
                .. [#f7] TECPLOT is a visualization software developped by Tecplot
                .. [#f8] SALOME-MECA is an open source software for computational mechanics
                         developped by EDF-R&D


                """,
    epilog='--  Copyright 2014-%u  -  Francois Rongere  /  Ecole Centrale de Nantes  --' % __year__,
    formatter_class=argparse.RawDescriptionHelpFormatter)

# TODO: ajouter option pour voir l'ensemble des formats de fichier geres par meshmagick avec une explication du logiciel utilise

parser.add_argument('infilename',  # TODO : voir pour un typ=file pour tester l'existence
                    help='path of the input mesh file in any supported format')

parser.add_argument('-o', '--outfilename', type=str,
                    help="""path of the output mesh file. The format of
                     this file is determined from the given extension.
                     """)

parser.add_argument('-ifmt', '--input-format',
                    help="""Input format. Meshmagick will read the input file considering the
                     INPUT_FORMAT rather than using the extension
                     """)

parser.add_argument('-ofmt', '--output-format',
                    help="""Output format. Meshmagick will write the output file considering
                    the OUTPUT_FORMAT rather than using the extension
                    """)

parser.add_argument('-q', '--quiet',
                    help="""switch of verbosity of meshmagick""",
                    action='store_true')

parser.add_argument('-i', '--info',
                    help="""extract informations on the mesh on the standard output""",
                    action='store_true')

parser.add_argument('--quality',
                    help="""prints mesh quality""",
                    action='store_true')

parser.add_argument('-t', '--translate', metavar=('Tx', 'Ty', 'Tz'),
                    nargs=3, type=float,
                    help="""translates the mesh in 3D
                    Usage -translate tx ty tz""")

parser.add_argument('-tx', '--translatex', type=float, metavar='Tx',
                    help="""translates the mesh following the x direction""")

parser.add_argument('-ty', '--translatey', type=float, metavar='Ty',
                    help="""translates the mesh following the y direction""")

parser.add_argument('-tz', '--translatez', type=float, metavar='Tz',
                    help="""translates the mesh following the z direction""")

parser.add_argument('-r', '--rotate', metavar=('Rx', 'Ry', 'Rz'),
                    nargs=3, type=float,
                    help="""rotates the mesh in 3D following a rotation
                    coordinate vector. It is done around fixed axis. Angles
                    must be given in degrees.""")

parser.add_argument('-rx', '--rotatex', type=float, metavar='Rx',
                    help="""rotates the mesh around the x direction.
                    Angles must be given in degrees.""")

parser.add_argument('-ry', '--rotatey', type=float, metavar='Ry',
                    help="""rotates the mesh around the y direction.
                    Angles must be given in degrees.""")

parser.add_argument('-rz', '--rotatez', type=float, metavar='Rz',
                    help="""rotates the mesh around the z direction.
                    Angles must be given in degrees.""")

parser.add_argument('-s', '--scale', type=float, metavar='S',
                    help="""scales the mesh. CAUTION : if used along
                     with a translation option, the scaling is done after
                    the translations. The translation magnitude should be set
                    accordingly to the original mesh.
                    """)

parser.add_argument('-sx', '--scalex', type=float, metavar='Sx',
                    help="""scales the mesh along x axis. CAUTION : if used along
                     with a translation option, the scaling is done after
                    the translations. The translation magnitude should be set
                    accordingly to the original mesh.
                    """)

parser.add_argument('-sy', '--scaley', type=float, metavar='Sy',
                    help="""scales the mesh along y axis. CAUTION : if used along
                     with a translation option, the scaling is done after
                    the translations. The translation magnitude should be set
                    accordingly to the original mesh.
                    """)

parser.add_argument('-sz', '--scalez', type=float, metavar='Sz',
                    help="""scales the mesh along z axis. CAUTION : if used along
                     with a translation option, the scaling is done after
                    the translations. The translation magnitude should be set
                    accordingly to the original mesh.
                    """)

parser.add_argument('-hn', '--heal-normals', action='store_true',
                    help="""Checks and heals the normals consistency and
                    verify if they are outward.
                    """)

parser.add_argument('-fn', '--flip-normals', action='store_true',
                    help="""flips the normals of the mesh""")

parser.add_argument('-hm', '--heal-mesh', action='store_true',
                    help="""Applies the following sanity transformation on the
                    mesh: Removes unused vertices, Removes degenerated faces,
                    Merge duplicate vertices, Heal triangles description,
                    Heal normal orientations.
                    """)

parser.add_argument('-p', '--plane', nargs='+', action='append', metavar='Arg',
                    help="""Defines a plane used by the --clip_by_plane and --symmetrize options.
                    It can be defined by the floats nx ny nz c where [nx, ny, nz]
                    is a normal vector to the plane and c defines its position
                    following the equation <N|X> = c with X a point belonging
                    to the plane.
                    It can also be defined by a string among [Oxy, Oxz, Oyz, /Oxy, /Oxz, /Oyz]
                    for quick definition. Several planes may be defined on the same command
                    line. Planes with a prepended '/' have normals inverted i.e. if Oxy has its
                    normal pointing upwards, /Oxy has its normal pointing downwards.
                    In that case, the planes are indexed by an integer starting by
                    0 following the order given in the command line.
                    """)

parser.add_argument('-c', '--clip-by-plane', nargs='*', action='append', metavar='Arg',
                    help="""cuts the mesh with a plane. Is no arguments are given, the Oxy plane
                    is used. If an integer is given, it should correspond to a plane defined with
                    the --plane option. If a key string is given, it should be a valid key (see
                    help of --plane option for valid plane keys). A normal and a scalar could
                    also be given for the plane definition just as for the --plane option. Several
                    clipping planes may be defined on the same command line.""")

parser.add_argument('-cc', '--concatenate-file', type=str,
                    help="""Concatenate a mesh from the specified path. The file format has to be
                    the same as the input file.""")

parser.add_argument('-md', '--merge-duplicates', nargs='?', const='1e-8',
                    default=None, metavar='Tol',
                    help="""merges the duplicate nodes in the mesh with the absolute tolerance
                    given as argument (default 1e-8). Tolerance must be lower than 1""")

parser.add_argument('-tq', '--triangulate-quadrangles', action='store_true',
                    help="""Triangulate all quadrangle _faces by a simple splitting procedure.
                    Twho triangles are generated and from both solution, the one with the best
                    aspect ratios is kept. This option may be used in conjunction with a
                    mesh export in a format that only deal with triangular cells like STL format.""")

parser.add_argument('-sym', '--symmetrize', nargs='*', action='append', metavar='Arg',
                    help="""Symmetrize the mesh by a plane defined wether by 4 scalars, i.e.
                    the plane normal vector coordinates and a scalar c such as N.X=c is the
                    plane equation (with X a point of the plane) or a string among ['Oxy',
                    'Oxz', 'Oyz', '/Oxy', '/Oxz', '/Oyz'] which are shortcuts for planes
                    passing by the origin and whose normals are the reference axes. Default
                    is Oxz if no argument is given to --sym option.
                    Be careful that symmetry is applied before any rotation so as the plane
                    equation is defined in the initial frame of reference.""")

parser.add_argument('--mirror', nargs='+', metavar='Arg',
                    help="""Mirror the mesh through the specified plane. Plane may be specified
                    with reference planes keys (see --plane option), or by 4 scalars, or by the
                    id of a plane defined with the --plane option. By default, the Oxy plane
                    is used when the option has no argument.""")

# FIXME: on devrait pouvoir laisser les valeurs par defaut --> creer une option --rho-medium
parser.add_argument('-pi', '--plain-inertia', action='store_true',
                    help="""Evaluates the inertia properties of the mesh condidering it as
                    uniformly plain of a medium of density rho_medium in kg/m**3. Default
                    is 1023 kg/m**3.""")

# TODO: creer une option --thickness
parser.add_argument('-si', '--shell-inertia', action='store_true',
                    help="""Evaluates the inertia properties of the mesh condidering it as
                    uniformly plain of a medium of density rho_medium in kg/m**3. Default
                    is 1023 kg/m**3.""")

parser.add_argument('--rho-medium', type=float,
                    help="""The density (in kg/m**3) of the medium used for evaluation of
                    inertia parameters of the mesh. For the hypothesis of plain homogeneous
                    mesh, the default is that of salt water (1023 kg/m**3) . For the
                    hypothesis of a shell, default is that of steel (7850 kg/m**3).

                    It is possible to specify medium by a name. Available medium are
                    currently: %s
                    """ % list_medium())

parser.add_argument('--list-medium', action='store_true',
                    help="""Lists the available medium keywords along with their density.
                    """
                    )

parser.add_argument('--thickness', type=float,
                    help="""The thickness of the shell used for the evaluation of inertia
                    parameters of the mesh. The default value is 0.02m.""")

# Arguments for hydrostatics computations
# TODO: l'option -hs devrait etre une sous-commande au sens de argparse
# TODO: completer l'aide de -hs

parser.add_argument('-pn', '--project-name', default="NO_NAME", type=str, metavar='Project Name',
                    help="""The project name for hydrostatics ourput
                    """)

parser.add_argument('-hs', '--hydrostatics', action='store_true',
                    help="""Compute hydrostatics data and throws a report on the
                    command line. When used along with options -mdisp, --cog or
                    --zcog, the behaviour is different.""")

# TODO: replace disp by mass as it is more correct...
parser.add_argument('-mdisp', '--mass-displacement', default=None, type=float, metavar='Disp',
                    help="""Specifies the mass of the mesh for hydrostatic computations.
                        It MUST be given in tons.
                        """)

parser.add_argument('-cog', '--cog', nargs=3, metavar=('Xg', 'Yg', 'Zg'),
                    help="""Specifies the 3D position of the center of gravity.
                    The third coordinate given has priority over the value given
                    with the --zcog option.""")

parser.add_argument('-zg', '--zcog', default=None, type=float, metavar='Zcog',
                    help="""Specifies the z position of the center of gravity. This
                        is the minimal data needed for hydrostatic stiffness matrix
                        computation. It is however overwriten by the third component
                        of cog when --cog option is used. If none of these two option
                        is given, zcog is set to 0.
                        """)

parser.add_argument('-lpp', '--lpp', default=None, type=float, metavar='Lpp',
                    help="""Specifies the Lpp value as it cannot be calculated with
                        only the mesh as it depends on the AP position that is a 
                        rudder position dependent information that the mesh does not
                        enclose. It helps do better inertia (Iyy & Izz) approximations
                        using standard formulas. See also the alternative -AP formula.  
                        """)

parser.add_argument('-ap', '--orig-at-ap', action='store_true',
                    help="""Tell the solver that the origin is ar After perpendicular 
                    sot that lpp can be calculated from this information.""")

parser.add_argument('-wd', '--water-density', default=1025., type=float, metavar='Rho',
                    help="""Specifies the density of salt water. Default is 1025 kg/m**3.
                    """)

parser.add_argument('-g', '--grav', default=9.81, type=float, metavar='G',
                    help="""Specifies the acceleration of gravity on the earth surface.
                    Default is 9.81 m/s**2.
                    """)

parser.add_argument('--hs-report', type=str, metavar='filename',
                    help="""Write the hydrostatic report into the file given as an argument""")

<<<<<<< HEAD

parser.add_argument('-sh', '--show', action='store_true',
=======
parser.add_argument('-lid', nargs='*', action='append', metavar='Arg',
                    help="""Generate a polygonal lid on the free surface z = 0from the set of points (x, y). 
                    All the points are listed one after other such as: x1, y1, x2, y2, ...
                    At least three points are required. The number of coordinates must be even.""")

parser.add_argument('-mesh_size', '-ms', type=float,
                    help="""Mesh size used for generating the lid meshes. Default is the mean edge length.
                    """)

# ARGUMENTS RELATED TO THE COMPUTATION OF INERTIA PARAMETERS
# parser.add_argument('--rho-medium', default=7500., type=float,
#                     help="""Specified the density of the medium used for the device. Default
#                     is steel and is 7500 kg/m**3.
#                     """)

# parser.add_argument('--thickness', default=0.01, type=float,
#                     help="""Specifies the thickness of the hull. This option is only used if
#                     both the --inertias and --hull are used. Default is 0.01 m.
#                     """)

# parser.add_argument('-gz', '--gz-curves', nargs='?', const=5., default=None, type=float,
#                     help=""" [EXPERIMENTAL] Computes the GZ curves with angle spacing given as argument.
#                     Default is 5 degrees (if no argument given)
#                     """)

# TODO : permettre de rajouter des ballasts
# parser.add_argument('--inertias', action='store_true', # TODO : specifier un point de calcul
#                     help="""Compute the principal inertia properties of the mesh. By default,
#                     the device is considered to be a hull. Then the --thickness and --rho-medium
#                     options may be used to tune the properties.
#                     If the --no-hull option is used, then the device will be considered to be
#                     filled with the medium of density rho-medium. Be carefull that the default
#                     medium is steel so that you may get a really heavy device. Please consider
#                     to specify an other density with the --rho-medium option.
#
#                     Note that the inertia matrix is expressed at center of gravity
#                     location.
#
#                     A side effect of this option is that for hydrostatics computations, the values
#                     computed by this option will be used instead of other options --mass and --cog
#                     that will be overriden. Be carefull that the device may need some ballast.
#                     """)

# parser.add_argument('--no-hull', action='store_true',
#                     help="""Specifies that the device should be considered as being filled with
#                     the material of density rho-medium. It is only used by the --inertias option.
#                     """)

# parser.add_argument('--lid', nargs='?', const=1., default=None, type=float,
#                     help="""Generate a triangle mesh lid on the mesh clipped by the Oxy plane.
#                     """)

# parser.add_argument('--fill-holes', '-fh', action='store_true',
#                     help="""Fill little holes by triangulation if any.
#                     """)

parser.add_argument('--show', action='store_true',
>>>>>>> 40efe3c5
                    help="""Shows the input mesh in an interactive window""")

parser.add_argument('-v', '--version', action='version',
                    version='meshmagick - version %s\n%s' % (__version__, __copyright__),
                    help="""Shows the version number and exit""")


def main():
    if has_argcomplete:
        argcomplete.autocomplete(parser)

    # Parse command line arguments
    args = parser.parse_args()

    verbose = True
    if args.quiet:
        verbose = False

    if verbose:
        print('\n=============================================')
        print(('meshmagick - version %s\n%s' % (__version__, __copyright__)))
        print('=============================================')

    # LOADING DATA FROM FILE
    if args.input_format is not None:
        format = args.input_format
    else:
        # Format based on extension
        _, ext = os.path.splitext(args.infilename)
        format = ext[1:].lower()
        if format == '':
            raise IOError(
                'Unable to determine the input file format from its extension. Please specify an input format.')

    # Loading mesh elements from file
    if os.path.isfile(args.infilename):
        V, F = mmio.load_mesh(args.infilename, format)

        # Give the name of the mesh the filename
        basename = os.path.basename(args.infilename)
        mesh_name, _ = os.path.splitext(basename)

        mesh = Mesh(V, F, name=mesh_name)
        # Ensuring triangles are following the right convention (last id = first id)
        mesh.heal_triangles()
        if verbose:
            mesh.verbose_on()
            print(('%s successfully loaded' % args.infilename))
    else:
        raise IOError('file %s not found' % args.infilename)

    if args.concatenate_file is not None:
        print('Concatenate %s with %s' % (args.infilename, args.concatenate_file))
        print("WARNING: the two meshes must have the same format.")
        # Loading the file
        if os.path.isfile(args.concatenate_file):
            Vc, Fc = mmio.load_mesh(args.concatenate_file, format)

            # Give the name of the mesh the filename
            basename = os.path.basename(args.concatenate_file)
            mesh_name, _ = os.path.splitext(basename)

            mesh_c = Mesh(Vc, Fc, name=mesh_name)
            # Ensuring triangles are following the right convention (last id = first id)
            mesh_c.heal_triangles()
            if verbose:
                mesh_c.verbose_on()
                print(('%s successfully loaded' % args.concatenate_file))
        else:
            raise IOError('file %s not found' % args.concatenate_file)
        mesh += mesh_c

    # Merge duplicate _vertices
    if args.merge_duplicates is not None:
        tol = float(args.merge_duplicates)
        mesh.merge_duplicates(atol=tol)

    # TODO : put that dict at the begining of the main function or in the module
    plane_str_list = {'Oxy': [0., 0., 1.],
                      'Oxz': [0., 1., 0.],
                      'Oyz': [1., 0., 0.],
                      '/Oxy': [0., 0., -1.],
                      '/Oxz': [0., -1., 0.],
                      '/Oyz': [-1., 0., 0.]}

    if args.quality:
        mesh.print_quality()

    # Defining planes
    planes = []
    if args.plane is not None:
        nb_planes = len(args.plane)

        if verbose:
            if nb_planes == 1:
                verb = 'plane has'
            else:
                verb = 'planes have'
            print(('\n%u %s been defined:' % (nb_planes, verb)))
            # TODO: ajouter un recapitulatif des plans definis

        planes = [Plane() for i in range(nb_planes)]
        for (iplane, plane) in enumerate(args.plane):
            if len(plane) == 4:
                # plane is defined by normal and scalar
                try:
                    planes[iplane] = Plane(normal=list(map(float, plane[:3])), scalar=plane[3])
                except:
                    raise AssertionError('Defining a plane by normal and scalar requires four scalars')

            elif len(plane) == 1:
                if plane[0] in plane_str_list:
                    planes[iplane].normal = np.array(plane_str_list[plane[0]], dtype=float)
                    planes[iplane].c = 0.
                else:
                    raise AssertionError('%s key for plane is not known. Choices are [%s].'
                                         % (plane[0], ', '.join(list(plane_str_list.keys()))))
            else:
                raise AssertionError('Planes should be defined by a normal and a scalar '
                                     'or by a key to choose among [%s]' % (', '.join(list(plane_str_list.keys()))))
        if verbose:
            for plane_id, plane in enumerate(planes):
                print(("\t%u: %s" % (plane_id, plane)))

    # Mirroring the mesh
    if args.mirror is not None:
        sym_plane = Plane()
        print((args.mirror))

        if len(args.mirror) == 1:
            # May be a standard plane or a plane id
            if len(planes) > 0:
                try:
                    plane_id = int(args.mirror[0])
                    if plane_id >= 0 and plane_id < len(planes):
                        sym_plane = planes[plane_id]
                    else:
                        raise AssertionError('Only planes IDs from 0 to %u have been defined. %u is outside the range.'
                                             % (len(planes) - 1, plane_id))
                except ValueError:
                    # Cannot be converted to an int, it should be the key of a plane
                    try:
                        sym_plane.normal = plane_str_list[args.mirror[0]]
                    except KeyError as err:
                        raise KeyError('%s is not a standard plane identifier' % err)
            else:
                try:
                    sym_plane.normal = plane_str_list[args.mirror[0]]
                except KeyError as err:
                    raise KeyError('%s is not a standard plane identifier' % err)

        elif len(args.mirror) == 4:
            sym_plane.normal = args.mirror[:3]
            sym_plane.c = args.mirror[3]
        else:
            raise ValueError('Bad plane definition.')

        if verbose:
            print(('Mirroring the mesh by :\n\t%s' % sym_plane))

        mesh.mirror(sym_plane)
        if verbose:
            print('\t-> Done.')

    # Symmetrizing the mesh
    if args.symmetrize is not None:
        nb_sym = len(args.symmetrize)
        for iplane, plane in enumerate(args.symmetrize):
            if len(plane) == 0:
                args.symmetrize[iplane] = ['Oxz']

        if verbose:
            if nb_sym == 1:
                verb = 'plane'
            else:
                verb = 'planes'
            print(('\nMesh is being symmetrized by %u %s:' % (nb_sym, verb)))

        for plane in args.symmetrize:
            sym_plane = Plane()
            if len(plane) == 1:
                if len(planes) > 0:
                    try:
                        plane_id = int(plane[0])
                        if plane_id >= 0 and plane_id < len(planes):
                            sym_plane = planes[plane_id]
                        else:
                            raise AssertionError(
                                'Only planes IDs from 0 to %u have been defined. %u is outside the range.' % (
                                    len(planes) - 1, plane_id))
                    except ValueError:
                        try:
                            sym_plane.normal = plane_str_list[plane[0]]
                        except KeyError as err:
                            raise KeyError('%s is not a standard plane identifier' % err)
                else:
                    try:
                        sym_plane.normal = plane_str_list[plane[0]]
                    except KeyError as err:
                        raise KeyError('%s is not a standard plane identifier' % err)

            elif len(plane) == 4:
                sym_plane.normal = plane[:3]
                sym_plane.c = plane[3]
            else:
                raise ValueError('Bad plane definition.')

            if verbose:
                print(('\t%s' % sym_plane))
            mesh.symmetrize(sym_plane)

        if verbose:
            print('\t-> Done.')

    # Globally heal the mesh
    if args.heal_mesh:
        if verbose:
            print('\nOPERATION: heal the mesh')
        mesh.heal_mesh()
        if verbose:
            print('\tDone.')

    # Heal normals
    if args.heal_normals and not args.heal_mesh:
        if verbose:
            print('\nOPERATION: heal normals')
        mesh.heal_normals()
        if verbose:
            print('\t-> Done.')

    # Mesh translations
    if args.translate is not None:
        if verbose:
            print(('\nOPERATION: Translation by [%f, %f, %f]' % tuple(args.translate)))
        mesh.translate(args.translate)
        if verbose:
            print('\t-> Done.')

    if args.translatex is not None:
        if verbose:
            print(('\nOPERATION: Translation by %f along X' % args.translatex))
        mesh.translate_x(args.translatex)
        if verbose:
            print('\t-> Done.')

    if args.translatey is not None:
        if verbose:
            print(('\nOPERATION: Translation by %f along Y' % args.translatey))
        mesh.translate_y(args.translatey)
        if verbose:
            print('\t-> Done.')

    if args.translatez is not None:
        if verbose:
            print(('\nOPERATION: Translation by %f along Z' % args.translatez))
        mesh.translate_z(args.translatez)
        if verbose:
            print('\t-> Done.')

    # Mesh rotations
    if args.rotate is not None:
        if verbose:
            print(('\nOPERATION: Rotation by [%f, %f, %f] (degrees)' % tuple(args.rotate)))
        mesh.rotate(list(map(math.radians, args.rotate)))
        if verbose:
            print('\t-> Done.')

    if args.rotatex is not None:
        if verbose:
            print(('\nOPERATION: Rotation by %f around X (Roll)' % args.rotatex))
        mesh.rotate_x(math.radians(args.rotatex))
        if verbose:
            print('\t-> Done.')

    if args.rotatey is not None:
        if verbose:
            print(('\nOPERATION: Rotation by %f around Y (Pitch)' % args.rotatey))
        mesh.rotate_y(math.radians(args.rotatey))
        if verbose:
            print('\t-> Done.')

    if args.rotatez is not None:
        if verbose:
            print(('\nOPERATION: Rotation by %f around Z (Yaw)' % args.rotatez))
        mesh.rotate_z(math.radians(args.rotatez))
        if verbose:
            print('\t-> Done.')

    if args.scale is not None:
        if verbose:
            print(('\nOPERATION: Scaling by %f' % args.scale))
        mesh.scale(args.scale)
        if verbose:
            print('\t-> Done.')

    if args.scalex is not None:
        if verbose:
            print(('\nOPERATION: Scaling by %f along the x axis' % args.scalex))
        mesh.scalex(args.scalex)
        if verbose:
            print('\t-> Done.')

    if args.scaley is not None:
        if verbose:
            print(('\nOPERATION: Scaling by %f along the y axis' % args.scaley))
        mesh.scaley(args.scaley)
        if verbose:
            print('\t-> Done.')

    if args.scalez is not None:
        if verbose:
            print(('\nOPERATION: Scaling by %f along the z axis' % args.scalez))
        mesh.scalez(args.scalez)
        if verbose:
            print('\t-> Done.')

    if args.flip_normals:
        if verbose:
            print('\nOPERATION: Flipping normals')
        mesh.flip_normals()
        if verbose:
            print('\t-> Done.')

    if args.triangulate_quadrangles:
        mesh.triangulate_quadrangles()

    # Clipping the mesh
    if args.clip_by_plane is not None:
        nb_clip = len(args.clip_by_plane)
        for iplane, plane in enumerate(args.clip_by_plane):
            if len(plane) == 0:
                args.clip_by_plane[iplane] = ['Oxy']

        if verbose:
            if nb_clip == 1:
                verb = 'plane'
            else:
                verb = 'planes'
            print(('\nMesh is being clipped by %u %s' % (nb_clip, verb)))

        for plane in args.clip_by_plane:
            clipping_plane = Plane()
            if len(plane) == 1:
                if len(planes) > 0:
                    try:
                        plane_id = int(plane[0])
                        if plane_id >= 0 and plane_id < len(planes):
                            clipping_plane = planes[plane_id]
                        else:
                            raise AssertionError(
                                'Only planes IDs from 0 to %u have been defined. %u is outside the range.' % (
                                    len(planes) - 1, plane_id))
                    except ValueError:
                        try:
                            clipping_plane.normal = plane_str_list[plane[0]]
                        except KeyError as err:
                            raise KeyError('%s is not a standard plane identifier' % err)
                else:
                    try:
                        clipping_plane.normal = plane_str_list[plane[0]]
                    except KeyError as err:
                        raise KeyError('%s is not a standard plane identifier' % err)

            elif len(plane) == 4:
                clipping_plane.normal = plane[:3]
                clipping_plane.c = plane[3]
            else:
                raise ValueError('Bad plane definition.')

            if verbose:
                print(('\t%s' % clipping_plane))

            clipper = MeshClipper(mesh, plane=clipping_plane)
            mesh = clipper.clipped_mesh

        if verbose:
            print('\t-> Done.')

    if args.lid is not None:

        try:
            import gmsh
        except:
            raise ImportError('gmsh has to be available for generating lids.')

        try:
            import pygmsh
        except:
            raise ImportError('pygmsh has to be available for generating lids.')

        nb_lid = len(args.lid)

        # Face size.
        if(args.mesh_size is not None):
            mesh_size = args.mesh_size
        else:
            mesh_size = mesh.mean_edge_length
            if(nb_lid == 1):
                print("Mean edge length (%f m) is used as mesh size for generating the lid mesh." % mesh_size)
            else:
                print("Mean edge length (%f m) is used as mesh size for generating the lid meshes." % mesh_size)

        # Generation of the lid mesh files.
        for ilid, lid in enumerate(args.lid):
            if(len(lid) % 2 == 1):
                raise KeyError("\nNumber of vertices (x, y) for generating a lid must be even.")
            if(int(len(lid) / 2.) < 3):
                raise KeyError("\nAt least three vertices are necessary to define a lid.")
            nb_points = int(len(lid) / 2.)
            with pygmsh.geo.Geometry() as geom:
                list_vertices = []
                it = iter(lid)
                for coord in it:
                    x = float(coord)
                    y = float(next(it))
                    list_vertices.append([x, y])
                geom.add_polygon(list_vertices, mesh_size=mesh_size)
                geom.generate_mesh()
                pygmsh.write("Lid_" + str(ilid + 1) + ".msh")

            # Conversation of the .msh lid files into .obj lid files.
            V, F = mmio.load_mesh("Lid_" + str(ilid + 1) + ".msh", "msh")
            mmio.write_OBJ("Lid_" + str(ilid + 1) + ".obj", V, F)
            print("Lid_" + str(ilid + 1) + ".obj is generated.")

            # Concatenation of the meshfile and all the lids.
            mesh_c = Mesh(V, F, name="Lid_" + str(ilid + 1))
            mesh += mesh_c
        if(nb_lid == 1):
            print("%s concatenated with the lid mesh file." % args.infilename)
        else:
            print("%s concatenated with the lid mesh files." % args.infilename)

    # Listing available medium
    if args.list_medium:
        col_width = 22
        hline = '+{0:s}+{0:s}+\n'.format('-' * col_width)
        table = '\n' + hline
        table += '|{:<{n}s}|{:>{n}s}|\n'.format('NAME', 'DENSITY (KG/M**3)', n=col_width)
        table += hline
        for medium in densities.list_medium():
            table += '|{:<{n}s}|{:>{n}.3f}|\n'.format(medium, densities.get_density(medium), n=col_width)
            table += hline
        print(table)

    # Calculate the plain inertia
    if args.plain_inertia:
        if args.rho_medium is None:
            rho_medium = 1023.
        else:
            rho_medium = args.rho_medium

        inertia = mesh.eval_plain_mesh_inertias(rho_medium=rho_medium)

        if verbose:
            print(("\nInertial parameters for a uniform distribution of a medium of density %.1f kg/m**3 in the mesh:\n" \
                  % rho_medium))
            print(("\tMass = %.3f tons" % (inertia.mass / 1000.)))
            cog = inertia.gravity_center
            print(("\tCOG (m):\n\t\txg = %.3f\n\t\tyg = %.3f\n\t\tzg = %.3f" % (cog[0], cog[1], cog[2])))
            mat = inertia.inertia_matrix
            print("\tInertia matrix (SI):")
            print(("\t\t%.3E\t%.3E\t%.3E" % (mat[0, 0], mat[0, 1], mat[0, 2])))
            print(("\t\t%.3E\t%.3E\t%.3E" % (mat[1, 0], mat[1, 1], mat[1, 2])))
            print(("\t\t%.3E\t%.3E\t%.3E" % (mat[2, 0], mat[2, 1], mat[2, 2])))
            point = inertia.reduction_point
            print(("\tExpressed at point : \t\t%.3E\t%.3E\t%.3E" % (point[0], point[1], point[2])))

    if args.shell_inertia:
        if args.rho_medium is None:
            rho_medium = 7850.
        else:
            rho_medium = args.rho_medium
        if args.thickness is None:
            thickness = 0.02
        else:
            thickness = args.thickness

        inertia = mesh.eval_shell_mesh_inertias(rho_medium=rho_medium, thickness=thickness)

        if verbose:
            print(("\nInertial parameters for a shell distribution of a medium of density %.1f kg/m**3 and a thickness " \
                  "of %.3f m over the mesh:\n" % (rho_medium, thickness)))
            print(("\tMass = %.3f tons" % (inertia.mass / 1000.)))
            cog = inertia.gravity_center
            print(("\tCOG (m):\n\t\txg = %.3f\n\t\tyg = %.3f\n\t\tzg = %.3f" % (cog[0], cog[1], cog[2])))
            mat = inertia.inertia_matrix
            print("\tInertia matrix (SI):")
            print(("\t\t%.3E\t%.3E\t%.3E" % (mat[0, 0], mat[0, 1], mat[0, 2])))
            print(("\t\t%.3E\t%.3E\t%.3E" % (mat[1, 0], mat[1, 1], mat[1, 2])))
            print(("\t\t%.3E\t%.3E\t%.3E" % (mat[2, 0], mat[2, 1], mat[2, 2])))
            point = inertia.reduction_point
            print(("\tExpressed at point : \t\t%.3E\t%.3E\t%.3E" % (point[0], point[1], point[2])))

    if args.hydrostatics:
        water_density = args.water_density
        grav = args.grav

        reltol = 1e-6
        z_corr = 0.
        rotmat_corr = np.eye(3, 3)

        has_disp = has_cog = has_zcog = False

        if args.mass_displacement is not None:
            disp = args.mass_displacement
            has_disp = True

        if args.cog is not None:
            cog = list(map(float, args.cog))
            has_cog = True

        if args.zcog is not None:
            zcog = args.zcog
            has_zcog = True

        hs_data = dict()

        if not has_disp and not has_cog:
            print(">>>> Performing hydrostatic computation on the current hull configuration considered at equilibrium")
            if not has_zcog:
                raise RuntimeError("zcog should at least be given for correct stiffness values computations")

            hs_data = hs.compute_hydrostatics(mesh, np.zeros(3), water_density, grav, at_cog=False)
            xb, yb, _ = hs_data["buoyancy_center"]
            cog = np.array([xb, yb, zcog])
            hs_data = hs.compute_hydrostatics(mesh, cog, water_density, grav, at_cog=True)

        elif has_disp and not has_cog:
            print(">>>> Computing equilibrium of the hull for the given displacement of %f tons" % disp)
            if not has_zcog:
                raise RuntimeError("zcog should at least be given for correct stiffness values computations")

            z_corr = hs.displacement_equilibrium(mesh, disp, water_density, grav, reltol=reltol, verbose=True)
            hs_data = hs.compute_hydrostatics(mesh, np.zeros(3), water_density, grav, z_corr=z_corr, at_cog=False)
            xb, yb, _ = hs_data["buoyancy_center"]
            cog = np.array([xb, yb, zcog])
            hs_data = hs.compute_hydrostatics(mesh, cog, water_density, grav, z_corr=z_corr, at_cog=True)

        elif has_disp and has_cog:
            print(">>>> Computing equilibrium in 3DOF for the given displacement and COG")
            if has_zcog:
                warn("zcog is redundant with cog, taking cog and ignoring zcog")
            z_corr, rotmat_corr = hs.full_equilibrium(mesh, cog, disp, water_density, grav, reltol=reltol, verbose=True)
            hs_data = hs.compute_hydrostatics(mesh, cog, water_density, grav, z_corr=z_corr, rotmat_corr=rotmat_corr, at_cog=True)

        elif not has_disp and has_cog:
            print(">>>> Computing equilibrium in 3DOF for the given COG, considering the current configuration presents the "
                  "target displacement")
            if has_zcog:
                warn("zcog is redundant with cog, taking cog and ignoring zcog")

            hs_data = hs.compute_hydrostatics(mesh, np.zeros(3), water_density, grav, at_cog=False)
            disp = hs_data['disp_mass'] / 1000
            z_corr, rotmat_corr = hs.full_equilibrium(mesh, cog, disp, water_density, grav, reltol=reltol, verbose=True)
            hs_data = hs.compute_hydrostatics(mesh, cog, water_density, grav, z_corr=z_corr, rotmat_corr=rotmat_corr,
                                              at_cog=True)

        mesh.rotate_matrix(rotmat_corr)
        mesh.translate_z(z_corr)


        hs_report = hs.get_hydrostatic_report(hs_data)
        print(hs_report)


        if args.hs_report is not None:
            with open(args.hs_report, 'w') as f:
                f.write('==============================================\n')
                f.write('Hydrostatic report generated by Meshmagick\n')
                f.write('Meshfile: %s\n' % os.path.abspath(args.infilename))
                f.write('%s\n' % strftime('%c'))
                f.write('meshmagick - version %s\n%s\n' % (__version__, __copyright__))
                f.write('==============================================\n')
                f.write(hs_report)



    # WARNING : No more mesh modification should be released from this point until the end of the main

    if args.info:
        print(mesh)

    if args.show:
        mesh.show()

    if args.outfilename is None:
        base, ext = os.path.splitext(args.infilename)
        write_file = False
        # if write_file:
        #     args.outfilename = '%s_modified%s' % (base, ext)
        # Case where only the output format is given
        if args.output_format is not None:
            write_file = True
            args.outfilename = '%s.%s' % (base, args.output_format)
    else:
        write_file = True

    # Writing an output file
    if write_file:

        if args.output_format is not None:
            format = args.output_format
        else:
            if args.outfilename is None:
                # We base the output format on the input format used
                if args.input_format is not None:
                    format = args.input_format
                else:
                    format = os.path.splitext(args.infilename)[1][1:].lower()
                    if not mmio.know_extension(format):
                        raise IOError('Could not determine a format from input file extension, please specify an input format or an extension')
            else:
                format = os.path.splitext(args.outfilename)[1][1:].lower()

        if verbose:
            print(('Writing %s' % args.outfilename))
        mmio.write_mesh(args.outfilename, mesh.vertices, mesh.faces, format)
        if verbose:
            print('\t-> Done.')

    if verbose:
        print('\n=============================================================')
        print(('Meshmagick - version %s\n%s' % (__version__, __copyright__)))
        print(('Maintainer : %s <%s>' % (__maintainer__, __email__)))
        print('Good Bye!')
        print('=============================================================')


if __name__ == '__main__':
    main()<|MERGE_RESOLUTION|>--- conflicted
+++ resolved
@@ -30,7 +30,6 @@
     source /home/<username>/python-argcomplete
 L'autocompletion devrait etre maintenant active pour meshmagick
 """
-
 # TODO: move meshmagick.py at the root level of the project ?
 
 import os, sys
@@ -58,9 +57,9 @@
 __all__ = ['main']
 
 
+
 def list_medium():
     return ', '.join(densities.list_medium())
-
 
 # =======================================================================
 #                         COMMAND LINE USAGE
@@ -69,6 +68,7 @@
 
 try:
     import argcomplete
+
     has_argcomplete = True
 except:
     has_argcomplete = False
@@ -121,9 +121,9 @@
                 appropriate reader/writer. This behaviour might be bypassed using the
                 -ifmt and -ofmt optional arguments. When using these options, keywords
                 defined in the table above must be used as format identifiers.
-
+                
                 .. rubric:: Footnotes
-
+                
                 .. [#f1] NEMOH is an open source BEM Software for seakeeping developped at
                          Ecole Centrale de Nantes (LHHEA)
                 .. [#f2] WAMIT is a BEM Software for seakeeping developped by WAMIT, Inc.
@@ -334,14 +334,13 @@
                     help="""The thickness of the shell used for the evaluation of inertia
                     parameters of the mesh. The default value is 0.02m.""")
 
+
 # Arguments for hydrostatics computations
 # TODO: l'option -hs devrait etre une sous-commande au sens de argparse
 # TODO: completer l'aide de -hs
-
 parser.add_argument('-pn', '--project-name', default="NO_NAME", type=str, metavar='Project Name',
                     help="""The project name for hydrostatics ourput
                     """)
-
 parser.add_argument('-hs', '--hydrostatics', action='store_true',
                     help="""Compute hydrostatics data and throws a report on the
                     command line. When used along with options -mdisp, --cog or
@@ -387,13 +386,9 @@
                     Default is 9.81 m/s**2.
                     """)
 
+
 parser.add_argument('--hs-report', type=str, metavar='filename',
                     help="""Write the hydrostatic report into the file given as an argument""")
-
-<<<<<<< HEAD
-
-parser.add_argument('-sh', '--show', action='store_true',
-=======
 parser.add_argument('-lid', nargs='*', action='append', metavar='Arg',
                     help="""Generate a polygonal lid on the free surface z = 0from the set of points (x, y). 
                     All the points are listed one after other such as: x1, y1, x2, y2, ...
@@ -403,55 +398,8 @@
                     help="""Mesh size used for generating the lid meshes. Default is the mean edge length.
                     """)
 
-# ARGUMENTS RELATED TO THE COMPUTATION OF INERTIA PARAMETERS
-# parser.add_argument('--rho-medium', default=7500., type=float,
-#                     help="""Specified the density of the medium used for the device. Default
-#                     is steel and is 7500 kg/m**3.
-#                     """)
-
-# parser.add_argument('--thickness', default=0.01, type=float,
-#                     help="""Specifies the thickness of the hull. This option is only used if
-#                     both the --inertias and --hull are used. Default is 0.01 m.
-#                     """)
-
-# parser.add_argument('-gz', '--gz-curves', nargs='?', const=5., default=None, type=float,
-#                     help=""" [EXPERIMENTAL] Computes the GZ curves with angle spacing given as argument.
-#                     Default is 5 degrees (if no argument given)
-#                     """)
-
-# TODO : permettre de rajouter des ballasts
-# parser.add_argument('--inertias', action='store_true', # TODO : specifier un point de calcul
-#                     help="""Compute the principal inertia properties of the mesh. By default,
-#                     the device is considered to be a hull. Then the --thickness and --rho-medium
-#                     options may be used to tune the properties.
-#                     If the --no-hull option is used, then the device will be considered to be
-#                     filled with the medium of density rho-medium. Be carefull that the default
-#                     medium is steel so that you may get a really heavy device. Please consider
-#                     to specify an other density with the --rho-medium option.
-#
-#                     Note that the inertia matrix is expressed at center of gravity
-#                     location.
-#
-#                     A side effect of this option is that for hydrostatics computations, the values
-#                     computed by this option will be used instead of other options --mass and --cog
-#                     that will be overriden. Be carefull that the device may need some ballast.
-#                     """)
-
-# parser.add_argument('--no-hull', action='store_true',
-#                     help="""Specifies that the device should be considered as being filled with
-#                     the material of density rho-medium. It is only used by the --inertias option.
-#                     """)
-
-# parser.add_argument('--lid', nargs='?', const=1., default=None, type=float,
-#                     help="""Generate a triangle mesh lid on the mesh clipped by the Oxy plane.
-#                     """)
-
-# parser.add_argument('--fill-holes', '-fh', action='store_true',
-#                     help="""Fill little holes by triangulation if any.
-#                     """)
-
-parser.add_argument('--show', action='store_true',
->>>>>>> 40efe3c5
+
+parser.add_argument('-sh', '--show', action='store_true',
                     help="""Shows the input mesh in an interactive window""")
 
 parser.add_argument('-v', '--version', action='version',
@@ -467,6 +415,7 @@
     args = parser.parse_args()
 
     verbose = True
+
     if args.quiet:
         verbose = False
 
@@ -829,7 +778,6 @@
 
         if verbose:
             print('\t-> Done.')
-
     if args.lid is not None:
 
         try:
@@ -946,6 +894,7 @@
             point = inertia.reduction_point
             print(("\tExpressed at point : \t\t%.3E\t%.3E\t%.3E" % (point[0], point[1], point[2])))
 
+
     if args.hydrostatics:
         water_density = args.water_density
         grav = args.grav
