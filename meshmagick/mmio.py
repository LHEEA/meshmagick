#!/usr/bin/env python
#  -*- coding: utf-8 -*-

import os
import time
import numpy as np

real_str = r'[+-]?(?:\d+\.\d*|\d*\.\d+)(?:[Ee][+-]?\d+)?'  # Regex for floats


# =======================================================================
# MESH LOADERS
# ======================================================================
# Contains here all functions to load meshes from different file formats


def _check_file(filename):
    if not os.path.isfile(filename):
        raise IOError("file %s not found" % filename)
    return


def load_mesh(filename, file_format):
    """Driver function that loads every mesh file format known by meshmagick and returns the node list and the
    connectivity array

    Parameters
    ----------
    filename: str
        name of the meh file on disk
    file_format: str
        format of the mesh defined in the extension_dict dictionary

    Returns
    -------
    vertices: ndarray
        numpy array of the coordinates of the mesh's nodes
    faces: ndarray
        numpy array of the faces' nodes connectivities
    """
    _check_file(filename)

    if file_format not in extension_dict:
        raise IOError('Extension ".%s" is not known' % file_format)

    loader = extension_dict[file_format][0]

    vertices, faces = loader(filename)

    return vertices, faces


def load_RAD(filename):
    """Loads RADIOSS mesh files. This export file format may be chosen in ICEM meshing program.

    Parameters
    ----------
    filename: str
        name of the meh file on disk

    Returns
    -------
    vertices: ndarray
        numpy array of the coordinates of the mesh's nodes
    faces: ndarray
        numpy array of the faces' nodes connectivities

    Note
    ----
    RAD files have a 1-indexing
    """

    import re
    _check_file(filename)
    ifile = open(filename, 'r')
    data = ifile.read()
    ifile.close()

    # node_line = r'\s*\d+(?:\s*' + real_str + '){3}'
    node_line = r'\s*\d+\s*(' + real_str + r')\s*(' + real_str + r')\s*(' + real_str + ')'
    node_section = r'((?:' + node_line + ')+)'

    elem_line = r'^\s*(?:\d+\s+){6}\d+\s*[\r\n]+'
    elem_section = r'((?:' + elem_line + '){3,})'

    pattern_node_line = re.compile(node_line, re.MULTILINE)
    # pattern_node_line_group = re.compile(node_line, re.MULTILINE)
    pattern_elem_line = re.compile(elem_line, re.MULTILINE)
    pattern_node_section = re.compile(node_section, re.MULTILINE)
    pattern_elem_section = re.compile(elem_section, re.MULTILINE)

    vertices = []
    node_section = pattern_node_section.search(data).group(1)
    for node in pattern_node_line.finditer(node_section):
        vertices.append(list(map(float, list(node.groups()))))
    vertices = np.asarray(vertices, dtype=float)

    faces = []
    elem_section = pattern_elem_section.search(data).group(1)
    for elem in pattern_elem_line.findall(elem_section):
        faces.append(list(map(int, elem.strip().split()[3:])))
    faces = np.asarray(faces, dtype=int) - 1

    return vertices, faces


def load_HST(filename):
    """Loads HYDROSTAR (Bureau Veritas (c)) mesh files.

    Parameters
    ----------
    filename: str
        name of the meh file on disk

    Returns
    -------
    vertices: ndarray
        numpy array of the coordinates of the mesh's nodes
    faces: ndarray
        numpy array of the faces' nodes connectivities

    Note
    ----
    HST files have a 1-indexing
    """
    _check_file(filename)

    ifile = open(filename, 'r')
    data = ifile.read()
    ifile.close()

    import re

    node_line = r'\s*\d+(?:\s+' + real_str + '){3}'
    node_section = r'((?:' + node_line + ')+)'

    elem_line = r'^\s*(?:\d+\s+){3}\d+\s*[\r\n]+'
    elem_section = r'((?:' + elem_line + ')+)'

    pattern_node_line = re.compile(node_line, re.MULTILINE)
    pattern_elem_line = re.compile(elem_line, re.MULTILINE)
    pattern_node_section = re.compile(node_section, re.MULTILINE)
    pattern_elem_section = re.compile(elem_section, re.MULTILINE)

    vertices_tmp = []
    vertices = []
    nv = 0
    for node_section in pattern_node_section.findall(data):
        for node in pattern_node_line.findall(node_section):
            vertices_tmp.append(list(map(float, node.split()[1:])))
        nv_tmp = len(vertices_tmp)
        vertices_tmp = np.asarray(vertices_tmp, dtype=float)
        if nv == 0:
            vertices = vertices_tmp.copy()
            nv = nv_tmp
        else:
            vertices = np.concatenate((vertices, vertices_tmp))
            nv += nv_tmp

    faces_tmp = []
    faces = []
    nf = 0
    for elem_section in pattern_elem_section.findall(data):
        for elem in pattern_elem_line.findall(elem_section):
            faces_tmp.append(list(map(int, elem.split())))
        nf_tmp = len(faces_tmp)
        faces_tmp = np.asarray(faces_tmp, dtype=int)
        if nf == 0:
            faces = faces_tmp.copy()
            nf = nf_tmp
        else:
            faces = np.concatenate((faces, faces_tmp))
            nf += nf_tmp

    return vertices, faces - 1


def load_DAT(filename):
    """Loads .DAT files used in DIODORE (PRINCIPIA (c))
    
    """
    _check_file(filename)

    with open(filename, 'r') as f:
        data = f.read()

    import re

    # NODE SECTION
    node_section_pattern = re.compile(r'NODE\s*((?:\d+(?:\s+\S+){3}\s+)+)\*RETURN')
    node_sections = node_section_pattern.findall(data)

    if len(node_sections) > 1:
        raise RuntimeError('Not possible to have several NODE sections in Diodore DAT files')

    nodes = []
    node_dict = {}
    for inode, node_str in enumerate(node_sections[0].splitlines()):
        node_split = node_str.split()
        nodes.append(node_split[1:])
        node_dict[node_split[0]] = inode

    vertices = np.array(nodes, dtype=float)

    faces = []

    # TRIANGLE FACES SECTION
    triangle_section_pattern = re.compile(r'ELEMENT\S+T3C000.+\s*((?:(?:\d+\s+){4})+)\*RETURN')
    triangle_sections = triangle_section_pattern.findall(data)

    if len(triangle_sections) != 0:
        for triangle in triangle_sections[0].splitlines():
            triangle_split = triangle.split()

            triangle = [
                node_dict[triangle_split[1]],
                node_dict[triangle_split[2]],
                node_dict[triangle_split[3]],
                node_dict[triangle_split[1]],
            ]

            faces.append(triangle)

    # QUADRANGLE FACES SECTION
    quadrangle_section_pattern = re.compile(r'ELEMENT\S+Q4C000.+\s*((?:(?:\d+\s+){5})+)\*RETURN')
    quadrangle_sections = quadrangle_section_pattern.findall(data)

    if len(quadrangle_sections) != 0:
        for quadrangle in quadrangle_sections[0].splitlines():
            quadrangle_split = quadrangle.split()

            quadrangle = [
                node_dict[quadrangle_split[1]],
                node_dict[quadrangle_split[2]],
                node_dict[quadrangle_split[3]],
                node_dict[quadrangle_split[4]],
            ]

            faces.append(quadrangle)

    faces = np.array(faces, dtype=int)

    return vertices, faces


def load_INP(filename):
    """Loads DIODORE (PRINCIPIA (c)) configuration file format.
    
    It parses the .INP file and extract meshes defined in subsequent .DAT files using the different informations
    contained in the .INP file.

    Parameters
    ----------
    filename: str
        name of the meh file on disk

    Returns
    -------
    vertices: ndarray
        numpy array of the coordinates of the mesh's nodes
    faces: ndarray
        numpy array of the faces' nodes connectivities

    Note
    ----
    INP/DAT files use a 1-indexing
    """
    _check_file(filename)
    import re

    with open(filename, 'r') as f:
        text = f.read()

    # Retrieving frames into a dictionnary frames
    pattern_frame_str = r'^\s*\*FRAME,NAME=(.+)[\r\n]+(.*)'
    pattern_frame = re.compile(pattern_frame_str, re.MULTILINE)

    frames = {}
    for match in pattern_frame.finditer(text):
        frame_name = match.group(1).strip()
        frame_vector = re.split(r'[, ]', match.group(2).strip())
        frames[frame_name] = np.asarray(list(map(float, frame_vector)))

    # Storing the inp layout into a list of dictionary
    pattern_node_elements = re.compile(r'^\s*\*(NODE|ELEMENT),(.*)', re.MULTILINE)
    layout = []
    mesh_files = {}
    for match in pattern_node_elements.finditer(text):
        field_dict = dict()
        field_dict['type'] = match.group(1)
        if field_dict['type'] == 'NODE':
            field_dict['INCREMENT'] = 'NO'
        opts = match.group(2).split(',')
        for opt in opts:
            key, pair = opt.split('=')
            field_dict[key] = pair.strip()

        # Retrieving information on mesh files and their usage
        file = field_dict['INPUT']
        if file in mesh_files:
            mesh_files[file][field_dict['type'] + '_CALL_INP'] += 1
        else:
            mesh_files[file] = {}
            mesh_files[file]['NODE_CALL_INP'] = 0
            mesh_files[file]['ELEMENT_CALL_INP'] = 0
            mesh_files[file][field_dict['type'] + '_CALL_INP'] += 1

        layout.append(field_dict)

        # RETRIEVING DATA SECTIONS FROM MESHFILES
        # patterns for recognition of sections
    node_line = r'\s*\d+(?:\s+' + real_str + '){3}'
    node_section = r'((?:' + node_line + ')+)'
    elem_line = r'^ +\d+(?: +\d+){3,4}[\r\n]+'  # 3 -> triangle, 4 -> quadrangle
    elem_section = r'((?:' + elem_line + ')+)'
    pattern_node_line = re.compile(node_line, re.MULTILINE)
    pattern_elem_line = re.compile(elem_line, re.MULTILINE)
    pattern_node_section = re.compile(node_section, re.MULTILINE)
    pattern_elem_section = re.compile(elem_section, re.MULTILINE)

    for file in mesh_files:
        try:
            meshfile = open(os.path.join(os.path.dirname(filename), file + '.DAT'), 'r')
        except:
            raise IOError('File {0:s} not found'.format(file + '.DAT'))
        data = meshfile.read()
        meshfile.close()

        node_section = pattern_node_section.findall(data)
        if len(node_section) > 1:
            raise IOError("""Several NODE sections into a .DAT file is not supported by meshmagick
                              as it is considered as bad practice""")
        node_array = []
        idx_array = []
        for node in pattern_node_line.findall(node_section[0]):
            node = node.split()

            node[0] = int(node[0])
            idx_array.append(node[0])
            node[1:] = list(map(float, node[1:]))
            node_array.append(node[1:])

        mesh_files[file]['NODE_SECTION'] = node_array

        # Detecting renumberings to do
        real_idx = 0
        # renumberings = []
        id_new = - np.ones(max(idx_array) + 1, dtype=int)
        # FIXME: cette partie est tres buggee !!!
        for i, idx in enumerate(idx_array):
            id_new[idx] = i + 1

        mesh_files[file]['ELEM_SECTIONS'] = []
        for elem_section in pattern_elem_section.findall(data):

            elem_array = []
            for elem in pattern_elem_line.findall(elem_section):
                elem = list(map(int, elem.split()))
                # for node in elem[1:]:
                elem = id_new[elem[1:]].tolist()
                if len(elem) == 3:  # Case of a triangle, we repeat the first node at the last position
                    elem.append(elem[0])

                elem_array.append(list(map(int, elem)))
            mesh_files[file]['ELEM_SECTIONS'].append(elem_array)
        mesh_files[file]['nb_elem_sections'] = len(mesh_files[file]['ELEM_SECTIONS'])

        mesh_files[file]['nb_elem_sections_used'] = 0

    nb_nodes = 0
    nb_elems = 0
    for field in layout:
        file = field['INPUT']
        if field['type'] == 'NODE':
            nodes = np.asarray(mesh_files[file]['NODE_SECTION'], dtype=float)
            # Translation of nodes according to frame option id any
            nodes += frames[field['FRAME']]  # TODO: s'assurer que frame est une options obligatoire...

            if nb_nodes == 0:
                vertices = nodes.copy()
                nb_nodes = vertices.shape[0]
                increment = False
                continue

            if field['INCREMENT'] == 'NO':
                vertices[idx, :] = nodes.copy()
                increment = False
            else:
                vertices = np.concatenate((vertices, nodes))
                nb_nodes = vertices.shape[0]
                increment = True
        else:  # this is an ELEMENT section
            elem_section = np.asarray(mesh_files[file]['ELEM_SECTIONS'][mesh_files[file]['nb_elem_sections_used']],
                                      dtype=int)

            mesh_files[file]['nb_elem_sections_used'] += 1
            if mesh_files[file]['nb_elem_sections_used'] == mesh_files[file]['nb_elem_sections']:
                mesh_files[file]['nb_elem_sections_used'] = 0

            # Updating to new id of nodes
            elems = elem_section
            if increment:
                elems += nb_nodes

            if nb_elems == 0:
                faces = elems.copy()
                nb_elems = faces.shape[0]
                continue
            else:
                faces = np.concatenate((faces, elems))
                nb_elems = faces.shape[0]

    return vertices, faces - 1


def load_TEC(filename):
    """Loads TECPLOT (Tecplot (c)) mesh files.
    
    It relies on the tecplot file reader from the VTK library.

    Parameters
    ----------
    filename: str
        name of the meh file on disk

    Returns
    -------
    vertices: ndarray
        numpy array of the coordinates of the mesh's nodes
    faces: ndarray
        numpy array of the faces' nodes connectivities

    Note
    ----
    TEC files have a 1-indexing
    """

    import re

    _check_file(filename)

    data_pattern = re.compile(
        r'ZONE.*\s*N\s*=\s*(\d+)\s*,\s*E=\s*(\d+)\s*,\s*F\s*=\s*FEPOINT\s*,\s*ET\s*=\s*QUADRILATERAL\s+'
        + r'(^(?:\s*' + real_str + r'){3,})\s+'
        + r'(^(?:\s*\d+)*)', re.MULTILINE)

    with open(filename, 'r') as f:
        data = f.read()

    nv, nf, vertices, faces = data_pattern.search(data).groups()
    nv = int(nv)
    nf = int(nf)

    vertices = np.asarray(list(map(float, vertices.split())), dtype=float).reshape((nv, -1))[:, :3]
    faces = np.asarray(list(map(int, faces.split())), dtype=int).reshape((nf, 4)) - 1

    return vertices, faces


def load_VTU(filename):
    """Loads VTK file format in the new XML format (vtu file extension for unstructured meshes).
    
    It relies on the reader from the VTK library.

    Parameters
    ----------
    filename: str
        name of the meh file on disk

    Returns
    -------
    vertices: ndarray
        numpy array of the coordinates of the mesh's nodes
    faces: ndarray
        numpy array of the faces' nodes connectivities

    Note
    ----
    VTU files have a 0-indexing
    """

    _check_file(filename)

    from vtk import vtkXMLUnstructuredGridReader
    reader = vtkXMLUnstructuredGridReader()
    reader.SetFileName(filename)
    reader.Update()
    vtk_mesh = reader.GetOutput()

    vertices, faces = _dump_vtk(vtk_mesh)
    return vertices, faces


def load_VTP(filename):
    """Loads VTK file format in the new XML format (vtp file extension for polydata meshes).
    
    It relies on the reader from the VTK library.

    Parameters
    ----------
    filename: str
        name of the meh file on disk

    Returns
    -------
    vertices: ndarray
        numpy array of the coordinates of the mesh's nodes
    faces: ndarray
        numpy array of the faces' nodes connectivities

    Note
    ----
    VTP files have a 0-indexing
    """
    _check_file(filename)

    from vtk import vtkXMLPolyDataReader
    reader = vtkXMLPolyDataReader()
    reader.SetFileName(filename)
    reader.Update()
    vtk_mesh = reader.GetOutput()

    vertices, faces = _dump_vtk(vtk_mesh)
    return vertices, faces


def load_VTK(filename):
    """Loads VTK file format in the legacy format (vtk file extension).
    
    It relies on the reader from the VTK library.

    Parameters
    ----------
    filename: str
        name of the mesh file on disk

    Returns
    -------
    vertices: ndarray
        numpy array of the coordinates of the mesh's nodes
    faces: ndarray
        numpy array of the faces' nodes connectivities

    Note
    ----
    VTU files have a 0-indexing
    """
    _check_file(filename)

    from vtk import vtkPolyDataReader
    reader = vtkPolyDataReader()
    reader.SetFileName(filename)
    reader.Update()
    vtk_mesh = reader.GetOutput()

    vertices, faces = _dump_vtk(vtk_mesh)
    return vertices, faces


def load_OBJ(filename):
    """Loads Wavefront OBJ file format.
    
    It relies on the reader from the VTK library.

    Parameters
    ----------
    filename: str
        name of the mesh file on disk

    Returns
    -------
    vertices: ndarray
        numpy array of the coordinates of the mesh's nodes
    faces: ndarray
        numpy array of the faces' nodes connectivities

    Note
    ----
    VTU files have a 0-indexing
    """
    _check_file(filename)

    from vtk import vtkOBJReader
    reader = vtkOBJReader()
    reader.SetFileName(filename)
    reader.Update()
    vtk_mesh = reader.GetOutput()

    vertices, faces = _dump_vtk(vtk_mesh)
    return vertices, faces


def _dump_vtk(vtk_mesh):
    """Internal driver function that uses the VTK library to read VTK polydata or vtk unstructured grid data structures

    Returns
    -------
    vertices: ndarray
        numpy array of the coordinates of the mesh's nodes
    faces: ndarray
        numpy array of the faces' nodes connectivities
    """

    nv = vtk_mesh.GetNumberOfPoints()
    vertices = np.zeros((nv, 3), dtype=float)
    for k in range(nv):
        vertices[k] = np.array(vtk_mesh.GetPoint(k))

    nf = vtk_mesh.GetNumberOfCells()
    faces = np.zeros((nf, 4), dtype=int)
    for k in range(nf):
        cell = vtk_mesh.GetCell(k)
        nv_facet = cell.GetNumberOfPoints()
        for l in range(nv_facet):
            faces[k][l] = cell.GetPointId(l)
        if nv_facet == 3:
            faces[k][3] = faces[k][0]

    return vertices, faces


def load_STL(filename):
    """Loads STL file format.
    
    It relies on the reader from the VTK library. As STL file format maintains a redundant set of vertices for each
    faces of the mesh, it returns a merged list of nodes and connectivity array by using the merge_duplicates function.

    Parameters
    ----------
    filename: str
        name of the meh file on disk

    Returns
    -------
    vertices: ndarray
        numpy array of the coordinates of the mesh's nodes
    faces: ndarray
        numpy array of the faces' nodes connectivities

    Note
    ----
    STL files have a 0-indexing
    """
    from vtk import vtkSTLReader
    from .tools import merge_duplicate_rows

    _check_file(filename)

    reader = vtkSTLReader()
    reader.SetFileName(filename)
    reader.Update()

    data = reader.GetOutputDataObject(0)

    nv = data.GetNumberOfPoints()
    vertices = np.zeros((nv, 3), dtype=float)
    for k in range(nv):
        vertices[k] = np.array(data.GetPoint(k))
    nf = data.GetNumberOfCells()
    faces = np.zeros((nf, 4), dtype=int)
    for k in range(nf):
        cell = data.GetCell(k)
        if cell is not None:
            for l in range(3):
                faces[k][l] = cell.GetPointId(l)
                faces[k][3] = faces[k][0]  # always repeating the first node as stl is triangle only

    # Merging duplicates nodes
    vertices, new_id = merge_duplicate_rows(vertices, return_index=True)
    faces = new_id[faces]

    return vertices, faces


def load_NAT(filename):
    """This function loads natural file format for meshes.
    
    Parameters
    ----------
    filename: str
        name of the meh file on disk

    Returns
    -------
    vertices: ndarray
        array of the coordinates of the mesh's nodes
    faces: ndarray
        array of the faces nodes connectivity
    
    Notes
    -----
    The file format is as follow::
    
        xsym    ysym
        n    m
        x1    y1    z1
        .
        .
        .
        xn    yn    zn
        i1    j1    k1    l1
        .
        .
        .
        im    jm    km    lm

    where :
    n : number of nodes
    m : number of cells
    x1 y1 z1 : cartesian coordinates of node 1
    i1 j1 k1 l1 : counterclock wise Ids of nodes for cell 1
    if cell 1 is a triangle, i1==l1

    Note
    ----
    NAT files have a 1-indexing
    """

    _check_file(filename)

    ifile = open(filename, 'r')
    ifile.readline()
    nv, nf = list(map(int, ifile.readline().split()))

    vertices = []
    for i in range(nv):
        vertices.append(list(map(float, ifile.readline().split())))
    vertices = np.array(vertices, dtype=float)

    faces = []
    for i in range(nf):
        faces.append(list(map(int, ifile.readline().split())))
    faces = np.array(faces, dtype=int)

    ifile.close()
    return vertices, faces - 1


def load_GDF(filename):
    """Loads WAMIT (Wamit INC. (c)) GDF mesh files.
    
    As GDF file format maintains a redundant set of vertices for each faces of the mesh, it returns a merged list of
    nodes and connectivity array by using the merge_duplicates function.

    Parameters
    ----------
    filename: str
        name of the meh file on disk

    Returns
    -------
    vertices: ndarray
        numpy array of the coordinates of the mesh's nodes
    faces: ndarray
        numpy array of the faces' nodes connectivities

    Note
    ----
    GDF files have a 1-indexing
    """

    _check_file(filename)

    ifile = open(filename, 'r')

    ifile.readline()  # skip one header line
    line = ifile.readline().split()
    ulen = line[0]
    grav = line[1]

    line = ifile.readline().split()
    isx = line[0]
    isy = line[1]

    line = ifile.readline().split()
    nf = int(line[0])

    vertices = np.zeros((4 * nf, 3), dtype=float)
    faces = np.zeros((nf, 4), dtype=int)

    iv = 0
    for icell in range(nf):

        n_coords = 0
<<<<<<< HEAD
        face_coords = np.zeros((12,), dtype=np.float)

=======
        face_coords = np.zeros((12,), dtype=float)
        
>>>>>>> 098bf110
        while n_coords < 12:
            line = np.array(ifile.readline().split())
            face_coords[n_coords:n_coords + len(line)] = line
            n_coords += len(line)

        vertices[iv:iv + 4, :] = np.split(face_coords, 4)
        faces[icell, :] = np.arange(iv, iv + 4)
        iv += 4

    ifile.close()

    return vertices, faces


def load_MAR(filename):
    """Loads Nemoh (Ecole Centrale de Nantes) mesh files.

    Parameters
    ----------
    filename: str
        name of the meh file on disk

    Returns
    -------
    vertices: ndarray
        numpy array of the coordinates of the mesh's nodes
    faces: ndarray
        numpy array of the faces' nodes connectivities

    Note
    ----
    MAR files have a 1-indexing
    """

    _check_file(filename)

    ifile = open(filename, 'r')

    ifile.readline()  # Skipping the first line of the file
    vertices = []
    while 1:
        line = ifile.readline()
        line = line.split()
        if line[0] == '0':
            break
        vertices.append(list(map(float, line[1:])))

    vertices = np.array(vertices, dtype=float)
    faces = []
    while 1:
        line = ifile.readline()
        line = line.split()
        if line[0] == '0':
            break
        faces.append(list(map(int, line)))

    faces = np.array(faces, dtype=int)

    ifile.close()

    return vertices, faces - 1


def load_MSH22(filename):
    import re

    _check_file(filename)

    with open(filename, 'r') as file:
        data = file.read()

    nb_nodes, nodes_data = re.search(r'\$Nodes\n(\d+)\n(.+)\$EndNodes', data, re.DOTALL).groups()
    nb_elts, elts_data = re.search(r'\$Elements\n(\d+)\n(.+)\$EndElements', data, re.DOTALL).groups()

    vertices = np.asarray(list(map(float, nodes_data.split())), dtype=float).reshape((-1, 4))[:, 1:]
    vertices = np.ascontiguousarray(vertices)
    faces = []

    # Triangles
    for tri_elt in re.findall(r'(^\d+\s2(?:\s\d+)+?$)', elts_data, re.MULTILINE):
        tri_elt = list(map(int, tri_elt.split()))
        triangle = tri_elt[-3:]
        triangle.append(triangle[0])
        faces.append(triangle)

    for quad_elt in re.findall(r'(^\d+\s3(?:\s\d+)+?$)', elts_data, re.MULTILINE):
        quad_elt = list(map(int, quad_elt.split()))
        quadrangle = quad_elt[-4:]
        faces.append(quadrangle)

    faces = np.asarray(faces, dtype=int) - 1

    return vertices, faces


def load_MSH41(filename):
    import gmshparser

    mesh = gmshparser.parse(filename)

    vertices = list()
    for entity in mesh.get_node_entities():
        for node in entity.get_nodes():
            coord = list(node.get_coordinates())
            vertices.append(coord)

    # vertices = np.asarray(vertices)
    # print(vertices)

    faces = list()
    for entity in mesh.get_element_entities():
        eltype = entity.get_element_type()
        # print("Element type: %s" % eltype)
        if eltype == 2 or eltype == 3:
            # Triangle
            for element in entity.get_elements():
                elid = element.get_tag()
                face = element.get_connectivity()
                if eltype == 2:
                    face.append(face[0])
                faces.append(face)

    faces = np.asarray(faces) - 1

    return vertices, faces


def load_MSH(filename):
    """Loads .MSH mesh files generated by GMSH by C. Geuzaine and J.F. Remacle.

    Parameters
    ----------
    filename: str
        name of the meh file on disk

    Returns
    -------
    vertices: ndarray
        numpy array of the coordinates of the mesh's nodes
    faces: ndarray
        numpy array of the faces' nodes connectivities

    Note
    ----
    MSH files have a 1-indexing
    """

    import re

    _check_file(filename)

    with open(filename, 'r') as file:
        data = file.read()

    version = float(re.search(r'\$MeshFormat\n(\d.\d).*\n\$EndMeshFormat', data, re.DOTALL).groups()[0])

    if 2 <= version < 3:
        # version 2.2
        return load_MSH22(filename)

    if 4 <= version < 5:
        # version 4.1
        return load_MSH41(filename)

    raise RuntimeError("Unknown GMSH file format version %s. Supported versions are 2.2 and 4.1" % version)


def load_MED(filename):
    """Loads MED mesh files generated by SALOME MECA.

    Parameters
    ----------
    filename: str
        name of the meh file on disk

    Returns
    -------
    vertices: ndarray
        numpy array of the coordinates of the mesh's nodes
    faces: ndarray
        numpy array of the faces' nodes connectivities

    Note
    ----
    MED files have a 1-indexing
    """

    try:
        import h5py
    except ImportError:
        raise ImportError('MED file format reader needs h5py module to be installed')

    _check_file(filename)

    file = h5py.File(filename)

    list_of_names = []
    file.visit(list_of_names.append)

    # TODO: gerer les cas ou on a que des tris ou que des quads...
    nb_quadrangles = nb_triangles = 0

    for item in list_of_names:
        if '/NOE/COO' in item:
            vertices = file.get(item).value.reshape((3, -1)).T
            nv = vertices.shape[0]
        if '/MAI/TR3/NOD' in item:
            triangles = file.get(item).value.reshape((3, -1)).T - 1
            nb_triangles = triangles.shape[0]
        if '/MAI/QU4/NOD' in item:
            quadrangles = file.get(item).value.reshape((4, -1)).T - 1
            nb_quadrangles = quadrangles.shape[0]

    file.close()

    if nb_triangles == 0:
        triangles = np.zeros((0, 4), dtype=int)
    else:
        triangles = np.column_stack((triangles, triangles[:, 0]))
    if nb_quadrangles == 0:
        quadrangles = np.zeros((0, 4), dtype=int)

    faces = np.zeros((nb_triangles + nb_quadrangles, 4), dtype=int)
    faces[:nb_triangles] = triangles
    # faces[:nb_triangles, -1] = triangles[:, 0]
    faces[nb_triangles:] = quadrangles

    vertices = np.ascontiguousarray(vertices)
    return vertices, faces


def load_WRL(filename):
    """Loads VRML 2.0 mesh files.

    Parameters
    ----------
    filename: str
        name of the meh file on disk

    Returns
    -------
    vertices: ndarray
        numpy array of the coordinates of the mesh's nodes
    faces: ndarray
        numpy array of the faces' nodes connectivities
    """

    from vtk import vtkVRMLImporter
    import re

    _check_file(filename)

    # Checking version
    with open(filename, 'r') as f:
        line = f.readline()
        ver = re.search(r'#VRML\s+V(\d.\d)', line).group(1)
        if not ver == '2.0':
            raise NotImplementedError('VRML loader only supports VRML 2.0 format (version %s given)' % ver)

    importer = vtkVRMLImporter()
    importer.SetFileName(filename)
    importer.Update()

    actors = importer.GetRenderer().GetActors()
    actors.InitTraversal()
    dataset = actors.GetNextActor().GetMapper().GetInput()

    return _dump_vtk(dataset)


def load_NEM(filename):
    """Loads mesh files that are used by the ``Mesh`` tool included in Nemoh.

    Parameters
    ----------
    filename: str
        name of the meh file on disk

    Returns
    -------
    vertices: ndarray
        numpy array of the coordinates of the mesh's nodes
    faces: ndarray
        numpy array of the faces' nodes connectivities

    Note
    ----
    This format is different from that is used directly by Nemoh software. It is only dedicated to the Mesh tool.
    """

    _check_file(filename)

    ifile = open(filename, 'r')

    nv = int(ifile.readline())
    nf = int(ifile.readline())

    vertices = []
    for ivertex in range(nv):
        vertices.append(list(map(float, ifile.readline().split())))
    vertices = np.asarray(vertices, dtype=float)

    faces = []
    for iface in range(nf):
        faces.append(list(map(int, ifile.readline().split())))
    faces = np.asarray(faces, dtype=int)
    faces -= 1

    return vertices, faces


# =======================================================================
#                             MESH WRITERS
# =======================================================================
# Contains here all functions to write meshes in different file formats

def write_mesh(filename, vertices, faces, file_format):
    """Driver function that writes every mesh file file_format known by meshmagick

    Parameters
    ----------
    filename: str
        name of the mesh file to be written on disk
    vertices: ndarray
        numpy array of the coordinates of the mesh's nodes
    faces: ndarray
        numpy array of the faces' nodes connectivities
    file_format: str
        file_format of the mesh defined in the extension_dict dictionary

    """

    if file_format not in extension_dict:
        raise IOError('Extension "%s" is not known' % file_format)

    writer = extension_dict[file_format][1]

    writer(filename, vertices, faces)


def write_DAT(filename, vertices, faces):
    """Writes .DAT file format for the DIODORE (PRINCIPA (c)) software.
    
    It also displays suggestions for inclusion into the .INP configuration
    file.

    Parameters
    ----------
    filename: str
        name of the mesh file to be written on disk
    vertices: ndarray
        numpy array of the coordinates of the mesh's nodes
    faces: ndarray
        numpy array of the faces' nodes connectivities
    """

    import os

    root_filename, ext = os.path.splitext(filename)
    filename = root_filename + ext.upper()
    ofile = open(filename, 'w')

    ofile.write('$\n$ Data for DIODORE input file : {0}\n'.format(root_filename.upper()))
    ofile.write('$ GENERATED BY MESHMAGICK ON {0}\n$\n'.format(time.strftime('%c')))

    ofile.write('$ NODE\n')
    vertex_block = \
        ''.join(
            (
                '\n'.join(
                    ''.join(
                        (
                            '{:8d}'.format(idx + 1),
                            ''.join('{:13.5E}'.format(elt) for elt in node)
                        )
                    ) for (idx, node) in enumerate(vertices)
                ),

                '\n*RETURN\n'
            )
        )
    ofile.write(vertex_block)

    quad_block = '$\n$ ELEMENT,TYPE=Q4C000,ELSTRUCTURE={0}'.format(root_filename.upper())
    tri_block = '$\n$ ELEMENT,TYPE=T3C000,ELSTRUCTURE={0}'.format(root_filename.upper())
    nq = 0
    nt = 0
    for (idx, cell) in enumerate(faces + 1):
        if cell[0] != cell[-1]:
            # quadrangle
            nq += 1
            quad_block = ''.join(
                (
                    quad_block,
                    '\n',
                    '{:8d}'.format(idx + 1),
                    ''.join('{:8d}'.format(node_id) for node_id in cell)
                )
            )

        else:
            # Triangle
            nt += 1
            tri_block = ''.join(
                (
                    tri_block,
                    '\n',
                    '{:8d}'.format(idx + 1),
                    ''.join('{:8d}'.format(node_id) for node_id in cell[:3])
                )
            )

    print('-------------------------------------------------')
    print('Suggestion for .inp DIODORE input file :')
    print('')
    print(('*NODE,INPUT={0},FRAME=???'.format(root_filename)))

    if nq > 0:
        quad_block = ''.join((quad_block, '\n*RETURN\n'))
        ofile.write(quad_block)
        print(('*ELEMENT,TYPE=Q4C000,ELSTRUCTURE={0},INPUT={0}'.format(root_filename)))
    if nt > 0:
        tri_block = ''.join((tri_block, '\n*RETURN\n'))
        ofile.write(tri_block)
        print(('*ELEMENT,TYPE=T3C000,ELSTRUCTURE={0},INPUT={0}'.format(root_filename)))

    print('')
    print('-------------------------------------------------')
    ofile.close()


def write_HST(filename, vertices, faces):
    """Writes .HST file format for the HYDROSTAR (Bureau Veritas (c)) software.

    Parameters
    ----------
    filename: str
        name of the mesh file to be written on disk
    vertices: ndarray
        numpy array of the coordinates of the mesh's nodes
    faces: ndarray
        numpy array of the faces' nodes connectivities
    """
    # TODO: allow many bodies

    ofile = open(filename, 'w')

    ofile.write(''.join((
        'PROJECT:\n',
        'USERS:   meshmagick\n\n'
        'NBODY   1\n'
        'RHO   1025.0\n'
        'GRAVITY   9.81\n\n'
    )))

    coordinates_block = ''.join((  # block
        'COORDINATES\n',
        '\n'.join(  # line
            ''.join(
                (
                    '{:10d}'.format(idx + 1),  # index
                    ''.join('{:16.6E}'.format(elt) for elt in node)  # node coordinates
                )
            ) for (idx, node) in enumerate(vertices)
        ),
        '\nENDCOORDINATES\n\n'
    ))

    ofile.write(coordinates_block)

    cells_coordinates = ''.join((  # block
        'PANEL TYPE 0\n',
        '\n'.join(  # line
            ''.join(
                '{:10d}'.format(node_idx) for node_idx in cell
            ) for cell in faces + 1
        ),
        '\nENDPANEL\n\n'
    ))

    ofile.write(cells_coordinates)

    ofile.write('ENDFILE\n')

    ofile.close()


def write_TEC(filename, vertices, faces):
    """Writes .TEC file format for the TECPLOT (Tecplot (c)) visualisation software.
    
    It relies on the VTK library for its writer.

    Parameters
    ----------
    filename: str
        name of the mesh file to be written on disk
    vertices: ndarray
        numpy array of the coordinates of the mesh's nodes
    faces: ndarray
        numpy array of the faces' nodes connectivities
    """

    ofile = open(filename, 'w')

    nv = vertices.shape[0]
    nf = faces.shape[0]

    ofile.write('TITLE = \" THIS FILE WAS GENERATED BY MESHMAGICK - FICHIER : {} \" \n'.format(filename))

    ofile.write('VARIABLES = \"X\",\"Y\",\"Z\" \n')
    ofile.write('ZONE T=\"MESH\" \n')
    ofile.write('N={nv:10d} ,E={nf:10d} , F=FEPOINT, ET=QUADRILATERAL\n'.format(nv=nv, nf=nf))

    node_block = '\n'.join(  # block
        ''.join(
            ''.join('{:16.6E}'.format(elt) for elt in node)
        ) for node in vertices
    ) + '\n'
    ofile.write(node_block)

    cells_block = '\n'.join(  # block
        ''.join(
            ''.join('{:10d}'.format(node_id) for node_id in cell)
        ) for cell in faces + 1
    ) + '\n'
    ofile.write(cells_block)

    ofile.close()

    return 1


def write_VTU(filename, vertices, faces):
    """Writes .vtu file format for the paraview (Kitware (c)) visualisation software.
    
    It relies on the VTK library for its writer. VTU files use the last XML file format of the VTK library.

    Parameters
    ----------
    filename: str
        name of the mesh file to be written on disk
    vertices: ndarray
        numpy array of the coordinates of the mesh's nodes
    faces: ndarray
        numpy array of the faces' nodes connectivities
    """

    from vtk import vtkXMLUnstructuredGridWriter, VTK_MAJOR_VERSION
    writer = vtkXMLUnstructuredGridWriter()
    writer.SetDataModeToAscii()
    writer.SetFileName(filename)

    unstructured_grid = _build_vtkUnstructuredGrid(vertices, faces)
    if VTK_MAJOR_VERSION <= 5:
        writer.SetInput(unstructured_grid)
    else:
        writer.SetInputData(unstructured_grid)
    writer.Write()


def write_VTP(filename, vertices, faces):
    """Writes .vtp file format for the Paraview (Kitware (c)) visualisation software.
    
    It relies on the VTK library for its writer. VTP files use the last XML file format of the VTK library and
    correspond to polydata.

    Parameters
    ----------
    filename: str
        name of the mesh file to be written on disk
    vertices: ndarray
        numpy array of the coordinates of the mesh's nodes
    faces: ndarray
        numpy array of the faces' nodes connectivities
    """

    from vtk import vtkXMLPolyDataWriter, VTK_MAJOR_VERSION
    writer = vtkXMLPolyDataWriter()
    writer.SetDataModeToAscii()
    writer.SetFileName(filename)

    polydata = _build_vtkPolyData(vertices, faces)
    if VTK_MAJOR_VERSION <= 5:
        writer.SetInput(polydata)
    else:
        writer.SetInputData(polydata)
    writer.Write()


def write_VTK(filename, vertices, faces):
    """Writes .vtk file format for the Paraview (Kitware (c)) visualisation software.
    
    It relies on the VTK library for its writer. VTK files use the legagy ASCII file format of the VTK library.

    Parameters
    ----------
    filename: str
        name of the mesh file to be written on disk
    vertices: ndarray
        numpy array of the coordinates of the mesh's nodes
    faces: ndarray
        numpy array of the faces' nodes connectivities
    """

    nv = vertices.shape[0]
    nf = faces.shape[0]

    triangle_mask = (faces[:, 0] == faces[:, -1])
    quadrangles_mask = np.invert(triangle_mask)
    nb_triangles = len(np.where(triangle_mask)[0])
    nb_quandrangles = len(np.where(quadrangles_mask)[0])

    with open(filename, 'w') as f:

        f.write('# vtk DataFile Version 4.0\n')
        f.write('vtk file generated by meshmagick on %s\n' % time.strftime('%c'))
        f.write('ASCII\n')
        f.write('DATASET POLYDATA\n')
        f.write('POINTS %u float\n' % nv)

        for vertex in vertices:
            f.write('%f %f %f\n' % (vertex[0], vertex[1], vertex[2]))

        f.write('POLYGONS %u %u\n' % (nf, 4 * nb_triangles + 5 * nb_quandrangles))

        for face in faces:
            if face[0] == face[-1]:  # Triangle
                f.write('3 %u %u %u\n' % (face[0], face[1], face[2]))
            else:  # Quadrangle
                f.write('4 %u %u %u %u\n' % (face[0], face[1], face[2], face[3]))


def write_OBJ(filename, vertices, faces):
    with open(filename, 'w') as ofile:

        # HEADER
        ofile.write("# Wavefront OBJ file exported by Meshmagick (Copyright Ecole Centrale de Nantes)\n")
        ofile.write("# File Created: %s\n\n\n" % time.strftime('%c'))
        ofile.write("# Vertices: %u\n\n" % vertices.shape[0])

        for vertex in vertices:
            ofile.write("v  %15.6f\t%15.6f\t%15.6f\n" % (vertex[0], vertex[1], vertex[2]))

        ofile.write("\n\n\n# Faces: %u\n\n" % faces.shape[0])
        for face in faces:
            ofile.write("f  %10u  %10u  %10u" % (face[0] + 1, face[1] + 1, face[2] + 1))

            if face[0] == face[-1]:
                # Triangle
                ofile.write("\n")
            else:
                # Quadrangle
                ofile.write("  %10u\n" % (face[-1] + 1))


def _build_vtkUnstructuredGrid(vertices, faces):
    """Internal function that builds a VTK object for manipulation by the VTK library.

    Parameters
    ----------
    vertices: ndarray
        numpy array of the coordinates of the mesh's nodes
    faces: ndarray
        numpy array of the faces' nodes connectivities

    Returns
    -------
    vtkObject
    """

    import vtk

    nv = max(np.shape(vertices))
    nf = max(np.shape(faces))

    vtk_mesh = vtk.vtkUnstructuredGrid()
    vtk_mesh.Allocate(nf, nf)

    # Building the vtkPoints data structure
    vtk_points = vtk.vtkPoints()
    vtk_points.SetNumberOfPoints(nv)
    for idx, vertex in enumerate(vertices):
        vtk_points.SetPoint(idx, vertex)

    vtk_mesh.SetPoints(vtk_points)  # Storing the points into vtk_mesh

    # Building the vtkCell data structure
    for cell in faces:
        if cell[-1] in cell[:-1]:
            vtk_cell = vtk.vtkTriangle()
            nc = 3
        else:
            # #print 'quadrangle'
            vtk_cell = vtk.vtkQuad()
            nc = 4

        for k in range(nc):
            vtk_cell.GetPointIds().SetId(k, cell[k])

        vtk_mesh.InsertNextCell(vtk_cell.GetCellType(), vtk_cell.GetPointIds())
    return vtk_mesh


def _build_vtkPolyData(vertices, faces):
    """Builds a vtkPolyData object from vertices and faces"""

    import vtk

    # Create a vtkPoints object and store the points in it
    points = vtk.vtkPoints()
    for point in vertices:
        points.InsertNextPoint(point)

    # Create a vtkCellArray to store faces
    cell_array = vtk.vtkCellArray()
    for face_ids in faces:
        if face_ids[0] == face_ids[-1]:
            # Triangle
            curface = face_ids[:3]
            vtk_face = vtk.vtkTriangle()
        else:
            # Quadrangle
            curface = face_ids[:4]
            vtk_face = vtk.vtkQuad()

        for idx, id in enumerate(curface):
            vtk_face.GetPointIds().SetId(idx, id)

        cell_array.InsertNextCell(vtk_face)

    polydata_mesh = vtk.vtkPolyData()
    polydata_mesh.SetPoints(points)
    polydata_mesh.SetPolys(cell_array)

    return polydata_mesh


def write_NAT(filename, vertices, faces):
    """Writes .nat file format as defined into the load_NAT function.

    Parameters
    ----------
    filename: str
        name of the mesh file to be written on disk
    vertices: ndarray
        numpy array of the coordinates of the mesh's nodes
    faces: ndarray
        numpy array of the faces' nodes connectivities

    See Also
    --------
    load_NAT
    """

    ofile = open(filename, 'w')

    nv = max(np.shape(vertices))
    nf = max(np.shape(faces))

    ofile.write('%6u%6u\n' % (0, 0))  # lire les symmetries dans args...
    ofile.write('%6u%6u\n' % (nv, nf))
    for vertex in vertices:
        ofile.write('%15.6E%15.6E%15.6E\n' % (vertex[0], vertex[1], vertex[2]))
    for cell in faces + 1:
        ofile.write('%10u%10u%10u%10u\n' % (cell[0], cell[1], cell[2], cell[3]))

    ofile.close()


def write_NEM(filename, vertices, faces):
    """Writes mesh files used by the Mesh tool included in Nemoh
    
    Parameters
    ----------
    filename : str
        name of the mesh file to be written on disk
    vertices: ndarray
        numpy array of the coordinates of the mesh's nodes
    faces: ndarray
        numpy array of the faces' nodes connectivities

    Note
    ----
    This file format is different from that used by Nemoh itself. It is only used by the Mesh tool.
    """
    ofile = open(filename, 'w')

    ofile.write('%u\n' % vertices.shape[0])
    ofile.write('%u\n' % faces.shape[0])

    for vertex in vertices:
        ofile.write('%15.6f\t%15.6f\t%15.6f\n' % (vertex[0], vertex[1], vertex[2]))

    for face in faces + 1:
        ofile.write('%10u\t%10u\t%10u\t%10u\n' % (face[0], face[1], face[2], face[3]))

    ofile.close()


def write_GDF(filename, vertices, faces):
    """Writes .gdf file format for the WAMIT (Wamit INC. (c)) BEM software.

    Parameters
    ----------
    filename: str
        name of the mesh file to be written on disk
    vertices: ndarray
        numpy array of the coordinates of the mesh's nodes
    faces: ndarray
        numpy array of the faces' nodes connectivities
    """

    nf = max(np.shape(faces))

    ofile = open(filename, 'w')

    ofile.write('GDF file generated by meshmagick on %s\n' % time.strftime('%c'))

    ofile.write('%16.6f%16.6f\n' % (100.0, 9.81))
    ofile.write('%12u%12u\n' % (0, 1))  # TODO : mettre les symetries en argument
    ofile.write('%12u\n' % nf)

    for cell in faces:
        for k in range(4):
            cur_vertices = vertices[cell[k], :]
            ofile.write('%16.6E%16.6E%16.6E\n' % (cur_vertices[0], cur_vertices[1], cur_vertices[2]))

    ofile.close()


def write_MAR(filename, vertices, faces):
    """Writes mesh files to be used with Nemoh BEM software (Ecole Centrale de Nantes)

    Parameters
    ----------
    filename: str
        name of the mesh file to be written on disk
    vertices: ndarray
        numpy array of the coordinates of the mesh's nodes
    faces: ndarray
        numpy array of the faces' nodes connectivities
    """

    # TODO: detect symmetry in Oxz plane

    ofile = open(filename, 'w')

    ofile.write('{0:6d}{1:6d}\n'.format(2, 0))  # TODO : mettre les symetries en argument

    for (idx, vertex) in enumerate(vertices):
        ofile.write('{0:6d}{1:16.6f}{2:16.6f}{3:16.6f}\n'.format(idx + 1, vertex[0], vertex[1], vertex[2]))

    ofile.write('{0:6d}{1:6d}{2:6d}{3:6d}{4:6d}\n'.format(0, 0, 0, 0, 0))

    cell_block = '\n'.join(
        ''.join('{0:10d}'.format(elt) for elt in cell)
        for cell in faces + 1
    ) + '\n'
    ofile.write(cell_block)
    ofile.write('%6u%6u%6u%6u\n' % (0, 0, 0, 0))

    ofile.close()

    print('WARNING: if you described only one part of the mesh using symmetry for Nemoh, you may manually modify the ' \
          'file header accordingly')


def write_RAD(filename, vertices, faces):
    raise NotImplementedError


def write_STL(filename, vertices, faces):
    """Writes .stl file format. It relies on the VTK library for its writer.

    Parameters
    ----------
    filename: str
        name of the mesh file to be written on disk
    vertices: ndarray
        numpy array of the coordinates of the mesh's nodes
    faces: ndarray
        numpy array of the faces' nodes connectivities
    """

    # TODO : replace this implementation by using the vtk functionalities

    # Triangulating quads
    t1 = (0, 1, 2)
    t2 = (0, 2, 3)

    quads_ids = np.where(faces[:, 0] != faces[:, -1])[0]

    new_faces = faces[quads_ids].copy()
    new_faces[:, :3] = new_faces[:, t1]
    new_faces[:, -1] = new_faces[:, 0]

    faces[quads_ids, :3] = faces[:, t2][quads_ids]
    faces[quads_ids, -1] = faces[quads_ids, 0]

    faces = np.concatenate((faces, new_faces))

    # Writing file
    ofile = open(filename, 'w')

    ofile.write('solid meshmagick\n')

    for face in faces:
        if face[0] != face[3]:
            raise RuntimeError("""Only full triangle meshes are accepted in STL files.
              Please consider using the --triangulate-quadrangles option (-tq) to
              perform a prior triangulation of the mesh""")

        # Computing normal
        v0 = vertices[face[0], :]
        v1 = vertices[face[1], :]
        v2 = vertices[face[2], :]

        n = np.cross(v1 - v0, v2 - v0)
        n /= np.linalg.norm(n)

        block_facet = ''.join(['  facet normal ', ''.join('%15.6e' % ni for ni in n) + '\n',
                               '    outer loop\n',
                               '      vertex', ''.join('%15.6e' % Vi for Vi in v0) + '\n',
                               '      vertex', ''.join('%15.6e' % Vi for Vi in v1) + '\n',
                               '      vertex', ''.join('%15.6e' % Vi for Vi in v2) + '\n',
                               '    endloop\n',
                               '  endfacet\n'])
        ofile.write(block_facet)
    ofile.write('endsolid meshmagick\n')
    ofile.close()


def write_INP(filename, vertices, faces):
    raise NotImplementedError('INP writer is not implementer yet')


def write_MSH(filename, vertices, faces):
    raise NotImplementedError('MSH writer is not implemented yet')


def write_MED(filename, vertices, faces):
    raise NotImplementedError('MED writer is not implemented yet')


def write_WRL(filename, vertices, faces):
    raise NotImplementedError('VRML writer is not implemented yet')


def know_extension(ext):
    return ext in extension_dict


extension_dict = {  # keyword,  reader,   writer
    'mar': (load_MAR, write_MAR),
    'nemoh': (load_MAR, write_MAR),
    'wamit': (load_GDF, write_GDF),
    'gdf': (load_GDF, write_GDF),
    'diodore-inp': (load_INP, write_INP),
    'inp': (load_INP, write_INP),
    'diodore-dat': (load_DAT, write_DAT),
    'hydrostar': (load_HST, write_HST),
    'hst': (load_HST, write_HST),
    'natural': (load_NAT, write_NAT),
    'nat': (load_NAT, write_NAT),
    'gmsh': (load_MSH, write_MSH),
    'msh': (load_MSH, write_MSH),
    'rad': (load_RAD, write_RAD),
    'radioss': (load_RAD, write_RAD),
    'stl': (load_STL, write_STL),
    'vtu': (load_VTU, write_VTU),
    'vtp': (load_VTP, write_VTP),
    'paraview-legacy': (load_VTK, write_VTK),
    'vtk': (load_VTK, write_VTK),
    'tecplot': (load_TEC, write_TEC),
    'tec': (load_TEC, write_TEC),
    'med': (load_MED, write_MED),
    'salome': (load_MED, write_MED),
    'vrml': (load_WRL, write_WRL),
    'wrl': (load_WRL, write_WRL),
    'nem': (load_NEM, write_NEM),
    'nemoh_mesh': (load_NEM, write_NEM),
    'obj': (load_OBJ, write_OBJ)
}<|MERGE_RESOLUTION|>--- conflicted
+++ resolved
@@ -172,7 +172,7 @@
             faces = np.concatenate((faces, faces_tmp))
             nf += nf_tmp
 
-    return vertices, faces - 1
+    return vertices, faces-1
 
 
 def load_DAT(filename):
@@ -180,26 +180,26 @@
     
     """
     _check_file(filename)
-
+    
     with open(filename, 'r') as f:
         data = f.read()
-
+    
     import re
-
+    
     # NODE SECTION
     node_section_pattern = re.compile(r'NODE\s*((?:\d+(?:\s+\S+){3}\s+)+)\*RETURN')
     node_sections = node_section_pattern.findall(data)
-
+    
     if len(node_sections) > 1:
         raise RuntimeError('Not possible to have several NODE sections in Diodore DAT files')
-
+    
     nodes = []
     node_dict = {}
     for inode, node_str in enumerate(node_sections[0].splitlines()):
         node_split = node_str.split()
         nodes.append(node_split[1:])
         node_dict[node_split[0]] = inode
-
+        
     vertices = np.array(nodes, dtype=float)
 
     faces = []
@@ -220,7 +220,7 @@
             ]
 
             faces.append(triangle)
-
+    
     # QUADRANGLE FACES SECTION
     quadrangle_section_pattern = re.compile(r'ELEMENT\S+Q4C000.+\s*((?:(?:\d+\s+){5})+)\*RETURN')
     quadrangle_sections = quadrangle_section_pattern.findall(data)
@@ -239,7 +239,7 @@
             faces.append(quadrangle)
 
     faces = np.array(faces, dtype=int)
-
+    
     return vertices, faces
 
 
@@ -267,7 +267,7 @@
     """
     _check_file(filename)
     import re
-
+    
     with open(filename, 'r') as f:
         text = f.read()
 
@@ -348,7 +348,7 @@
         id_new = - np.ones(max(idx_array) + 1, dtype=int)
         # FIXME: cette partie est tres buggee !!!
         for i, idx in enumerate(idx_array):
-            id_new[idx] = i + 1
+            id_new[idx] = i+1
 
         mesh_files[file]['ELEM_SECTIONS'] = []
         for elem_section in pattern_elem_section.findall(data):
@@ -410,7 +410,7 @@
                 faces = np.concatenate((faces, elems))
                 nb_elems = faces.shape[0]
 
-    return vertices, faces - 1
+    return vertices, faces-1
 
 
 def load_TEC(filename):
@@ -434,15 +434,15 @@
     ----
     TEC files have a 1-indexing
     """
-
+    
     import re
 
     _check_file(filename)
 
     data_pattern = re.compile(
-        r'ZONE.*\s*N\s*=\s*(\d+)\s*,\s*E=\s*(\d+)\s*,\s*F\s*=\s*FEPOINT\s*,\s*ET\s*=\s*QUADRILATERAL\s+'
-        + r'(^(?:\s*' + real_str + r'){3,})\s+'
-        + r'(^(?:\s*\d+)*)', re.MULTILINE)
+                    r'ZONE.*\s*N\s*=\s*(\d+)\s*,\s*E=\s*(\d+)\s*,\s*F\s*=\s*FEPOINT\s*,\s*ET\s*=\s*QUADRILATERAL\s+'
+                    + r'(^(?:\s*' + real_str + r'){3,})\s+'
+                    + r'(^(?:\s*\d+)*)', re.MULTILINE)
 
     with open(filename, 'r') as f:
         data = f.read()
@@ -452,7 +452,7 @@
     nf = int(nf)
 
     vertices = np.asarray(list(map(float, vertices.split())), dtype=float).reshape((nv, -1))[:, :3]
-    faces = np.asarray(list(map(int, faces.split())), dtype=int).reshape((nf, 4)) - 1
+    faces = np.asarray(list(map(int, faces.split())), dtype=int).reshape((nf, 4))-1
 
     return vertices, faces
 
@@ -478,7 +478,7 @@
     ----
     VTU files have a 0-indexing
     """
-
+    
     _check_file(filename)
 
     from vtk import vtkXMLUnstructuredGridReader
@@ -715,7 +715,7 @@
     ----
     NAT files have a 1-indexing
     """
-
+    
     _check_file(filename)
 
     ifile = open(filename, 'r')
@@ -733,7 +733,7 @@
     faces = np.array(faces, dtype=int)
 
     ifile.close()
-    return vertices, faces - 1
+    return vertices, faces-1
 
 
 def load_GDF(filename):
@@ -780,22 +780,17 @@
 
     iv = 0
     for icell in range(nf):
-
+        
         n_coords = 0
-<<<<<<< HEAD
-        face_coords = np.zeros((12,), dtype=np.float)
-
-=======
         face_coords = np.zeros((12,), dtype=float)
         
->>>>>>> 098bf110
         while n_coords < 12:
             line = np.array(ifile.readline().split())
-            face_coords[n_coords:n_coords + len(line)] = line
+            face_coords[n_coords:n_coords+len(line)] = line
             n_coords += len(line)
 
-        vertices[iv:iv + 4, :] = np.split(face_coords, 4)
-        faces[icell, :] = np.arange(iv, iv + 4)
+        vertices[iv:iv+4, :] = np.split(face_coords, 4)
+        faces[icell, :] = np.arange(iv, iv+4)
         iv += 4
 
     ifile.close()
@@ -822,7 +817,7 @@
     ----
     MAR files have a 1-indexing
     """
-
+    
     _check_file(filename)
 
     ifile = open(filename, 'r')
@@ -849,7 +844,7 @@
 
     ifile.close()
 
-    return vertices, faces - 1
+    return vertices, faces-1
 
 
 def load_MSH22(filename):
@@ -975,7 +970,7 @@
     ----
     MED files have a 1-indexing
     """
-
+    
     try:
         import h5py
     except ImportError:
@@ -1011,11 +1006,11 @@
     if nb_quadrangles == 0:
         quadrangles = np.zeros((0, 4), dtype=int)
 
-    faces = np.zeros((nb_triangles + nb_quadrangles, 4), dtype=int)
+    faces = np.zeros((nb_triangles+nb_quadrangles, 4), dtype=int)
     faces[:nb_triangles] = triangles
     # faces[:nb_triangles, -1] = triangles[:, 0]
     faces[nb_triangles:] = quadrangles
-
+    
     vertices = np.ascontiguousarray(vertices)
     return vertices, faces
 
@@ -1040,7 +1035,7 @@
     import re
 
     _check_file(filename)
-
+    
     # Checking version
     with open(filename, 'r') as f:
         line = f.readline()
@@ -1078,31 +1073,31 @@
     ----
     This format is different from that is used directly by Nemoh software. It is only dedicated to the Mesh tool.
     """
-
-    _check_file(filename)
-
+    
+    _check_file(filename)
+    
     ifile = open(filename, 'r')
-
+    
     nv = int(ifile.readline())
     nf = int(ifile.readline())
-
+    
     vertices = []
     for ivertex in range(nv):
         vertices.append(list(map(float, ifile.readline().split())))
     vertices = np.asarray(vertices, dtype=float)
-
+    
     faces = []
     for iface in range(nf):
         faces.append(list(map(int, ifile.readline().split())))
     faces = np.asarray(faces, dtype=int)
     faces -= 1
-
+    
     return vertices, faces
-
-
-# =======================================================================
+             
+
+#=======================================================================
 #                             MESH WRITERS
-# =======================================================================
+#=======================================================================
 # Contains here all functions to write meshes in different file formats
 
 def write_mesh(filename, vertices, faces, file_format):
@@ -1161,7 +1156,7 @@
                 '\n'.join(
                     ''.join(
                         (
-                            '{:8d}'.format(idx + 1),
+                            '{:8d}'.format(idx+1),
                             ''.join('{:13.5E}'.format(elt) for elt in node)
                         )
                     ) for (idx, node) in enumerate(vertices)
@@ -1176,7 +1171,7 @@
     tri_block = '$\n$ ELEMENT,TYPE=T3C000,ELSTRUCTURE={0}'.format(root_filename.upper())
     nq = 0
     nt = 0
-    for (idx, cell) in enumerate(faces + 1):
+    for (idx, cell) in enumerate(faces+1):
         if cell[0] != cell[-1]:
             # quadrangle
             nq += 1
@@ -1184,7 +1179,7 @@
                 (
                     quad_block,
                     '\n',
-                    '{:8d}'.format(idx + 1),
+                    '{:8d}'.format(idx+1),
                     ''.join('{:8d}'.format(node_id) for node_id in cell)
                 )
             )
@@ -1196,7 +1191,7 @@
                 (
                     tri_block,
                     '\n',
-                    '{:8d}'.format(idx + 1),
+                    '{:8d}'.format(idx+1),
                     ''.join('{:8d}'.format(node_id) for node_id in cell[:3])
                 )
             )
@@ -1245,16 +1240,16 @@
     )))
 
     coordinates_block = ''.join((  # block
-        'COORDINATES\n',
-        '\n'.join(  # line
-            ''.join(
-                (
-                    '{:10d}'.format(idx + 1),  # index
-                    ''.join('{:16.6E}'.format(elt) for elt in node)  # node coordinates
-                )
-            ) for (idx, node) in enumerate(vertices)
-        ),
-        '\nENDCOORDINATES\n\n'
+            'COORDINATES\n',
+            '\n'.join(  # line
+                ''.join(
+                    (
+                        '{:10d}'.format(idx+1),  # index
+                        ''.join('{:16.6E}'.format(elt) for elt in node)  # node coordinates
+                    )
+                ) for (idx, node) in enumerate(vertices)
+            ),
+            '\nENDCOORDINATES\n\n'
     ))
 
     ofile.write(coordinates_block)
@@ -1290,7 +1285,7 @@
     faces: ndarray
         numpy array of the faces' nodes connectivities
     """
-
+    
     ofile = open(filename, 'w')
 
     nv = vertices.shape[0]
@@ -1302,7 +1297,7 @@
     ofile.write('ZONE T=\"MESH\" \n')
     ofile.write('N={nv:10d} ,E={nf:10d} , F=FEPOINT, ET=QUADRILATERAL\n'.format(nv=nv, nf=nf))
 
-    node_block = '\n'.join(  # block
+    node_block = '\n'.join( # block
         ''.join(
             ''.join('{:16.6E}'.format(elt) for elt in node)
         ) for node in vertices
@@ -1392,7 +1387,7 @@
     faces: ndarray
         numpy array of the faces' nodes connectivities
     """
-
+    
     nv = vertices.shape[0]
     nf = faces.shape[0]
 
@@ -1400,20 +1395,20 @@
     quadrangles_mask = np.invert(triangle_mask)
     nb_triangles = len(np.where(triangle_mask)[0])
     nb_quandrangles = len(np.where(quadrangles_mask)[0])
-
+    
     with open(filename, 'w') as f:
-
+        
         f.write('# vtk DataFile Version 4.0\n')
         f.write('vtk file generated by meshmagick on %s\n' % time.strftime('%c'))
         f.write('ASCII\n')
         f.write('DATASET POLYDATA\n')
         f.write('POINTS %u float\n' % nv)
-
+        
         for vertex in vertices:
             f.write('%f %f %f\n' % (vertex[0], vertex[1], vertex[2]))
-
-        f.write('POLYGONS %u %u\n' % (nf, 4 * nb_triangles + 5 * nb_quandrangles))
-
+        
+        f.write('POLYGONS %u %u\n' % (nf, 4*nb_triangles+5*nb_quandrangles))
+        
         for face in faces:
             if face[0] == face[-1]:  # Triangle
                 f.write('3 %u %u %u\n' % (face[0], face[1], face[2]))
@@ -1422,27 +1417,28 @@
 
 
 def write_OBJ(filename, vertices, faces):
+    
     with open(filename, 'w') as ofile:
-
+        
         # HEADER
         ofile.write("# Wavefront OBJ file exported by Meshmagick (Copyright Ecole Centrale de Nantes)\n")
         ofile.write("# File Created: %s\n\n\n" % time.strftime('%c'))
         ofile.write("# Vertices: %u\n\n" % vertices.shape[0])
-
+    
         for vertex in vertices:
             ofile.write("v  %15.6f\t%15.6f\t%15.6f\n" % (vertex[0], vertex[1], vertex[2]))
-
+        
         ofile.write("\n\n\n# Faces: %u\n\n" % faces.shape[0])
         for face in faces:
-            ofile.write("f  %10u  %10u  %10u" % (face[0] + 1, face[1] + 1, face[2] + 1))
-
+            ofile.write("f  %10u  %10u  %10u" % (face[0]+1, face[1]+1, face[2]+1))
+            
             if face[0] == face[-1]:
                 # Triangle
                 ofile.write("\n")
             else:
                 # Quadrangle
-                ofile.write("  %10u\n" % (face[-1] + 1))
-
+                ofile.write("  %10u\n" % (face[-1]+1))
+                
 
 def _build_vtkUnstructuredGrid(vertices, faces):
     """Internal function that builds a VTK object for manipulation by the VTK library.
@@ -1458,7 +1454,7 @@
     -------
     vtkObject
     """
-
+    
     import vtk
 
     nv = max(np.shape(vertices))
@@ -1494,7 +1490,7 @@
 
 def _build_vtkPolyData(vertices, faces):
     """Builds a vtkPolyData object from vertices and faces"""
-
+    
     import vtk
 
     # Create a vtkPoints object and store the points in it
@@ -1542,7 +1538,7 @@
     --------
     load_NAT
     """
-
+    
     ofile = open(filename, 'w')
 
     nv = max(np.shape(vertices))
@@ -1552,7 +1548,7 @@
     ofile.write('%6u%6u\n' % (nv, nf))
     for vertex in vertices:
         ofile.write('%15.6E%15.6E%15.6E\n' % (vertex[0], vertex[1], vertex[2]))
-    for cell in faces + 1:
+    for cell in faces+1:
         ofile.write('%10u%10u%10u%10u\n' % (cell[0], cell[1], cell[2], cell[3]))
 
     ofile.close()
@@ -1575,19 +1571,19 @@
     This file format is different from that used by Nemoh itself. It is only used by the Mesh tool.
     """
     ofile = open(filename, 'w')
-
+    
     ofile.write('%u\n' % vertices.shape[0])
     ofile.write('%u\n' % faces.shape[0])
-
+    
     for vertex in vertices:
         ofile.write('%15.6f\t%15.6f\t%15.6f\n' % (vertex[0], vertex[1], vertex[2]))
-
-    for face in faces + 1:
+    
+    for face in faces+1:
         ofile.write('%10u\t%10u\t%10u\t%10u\n' % (face[0], face[1], face[2], face[3]))
-
+        
     ofile.close()
-
-
+    
+    
 def write_GDF(filename, vertices, faces):
     """Writes .gdf file format for the WAMIT (Wamit INC. (c)) BEM software.
 
@@ -1639,7 +1635,7 @@
     ofile.write('{0:6d}{1:6d}\n'.format(2, 0))  # TODO : mettre les symetries en argument
 
     for (idx, vertex) in enumerate(vertices):
-        ofile.write('{0:6d}{1:16.6f}{2:16.6f}{3:16.6f}\n'.format(idx + 1, vertex[0], vertex[1], vertex[2]))
+        ofile.write('{0:6d}{1:16.6f}{2:16.6f}{3:16.6f}\n'.format(idx+1, vertex[0], vertex[1], vertex[2]))
 
     ofile.write('{0:6d}{1:6d}{2:6d}{3:6d}{4:6d}\n'.format(0, 0, 0, 0, 0))
 
@@ -1684,7 +1680,7 @@
     new_faces = faces[quads_ids].copy()
     new_faces[:, :3] = new_faces[:, t1]
     new_faces[:, -1] = new_faces[:, 0]
-
+    
     faces[quads_ids, :3] = faces[:, t2][quads_ids]
     faces[quads_ids, -1] = faces[quads_ids, 0]
 
@@ -1739,7 +1735,6 @@
 
 def know_extension(ext):
     return ext in extension_dict
-
 
 extension_dict = {  # keyword,  reader,   writer
     'mar': (load_MAR, write_MAR),
